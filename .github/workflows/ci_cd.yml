# check spelling, codestyle
name: GitHub CI

# run only on main branch.  This avoids duplicated actions on PRs
on:
  pull_request:
  push:
    tags:
      - "*"
    branches:
      - main

jobs:
  style:
    name: Style Check
    runs-on: ubuntu-latest

    steps:
      - uses: actions/checkout@v2
      - name: Setup Python
        uses: actions/setup-python@v2
        with:
          python-version: 3.8

      - name: Install pre-commit
        run: |
<<<<<<< HEAD
          pip install pre-commit --disable-pip-version-check
=======
          pip install -r requirements/requirements_style.txt --disable-pip-version-check
>>>>>>> 0c8045e7

      - name: Run pre-commit
        run: |
          pre-commit run --all-files || ( git status --short ; git diff ; exit 1 )


  main:
    name: Build and Testing
    runs-on: ubuntu-latest

    steps:
      - uses: actions/checkout@v2
      - name: Setup Python
        uses: actions/setup-python@v2
        with:
          python-version: 3.8

      - name: Create wheel
        run: |
          pip install wheel
          python setup.py bdist_wheel

      - name: Validate wheel
        run: |
          pip install twine
          twine check dist/*

      - name: Install library
        run: pip install dist/*

      - name: Login to GitHub Packages
        uses: docker/login-action@v1
        with:
          registry: ghcr.io/pyansys/pyoptics
          username: ${{ github.actor }}
          password: ${{ secrets.GITHUB_TOKEN }}

      - name: Unit testing
        run: |
          pip install -r requirements/requirements_test.txt
          docker-compose up -d
          cd tests  # so we're testing the install, not local
          pytest -vx
          docker kill pyoptics_speos-rpc 
          docker rm pyoptics_speos-rpc 
          

      - name: Upload wheel
        uses: actions/upload-artifact@v2
        with:
          name: ansys-pyoptics-wheel
          path: dist/
          retention-days: 7

  docs:
    name: Build Documentation
    runs-on: ubuntu-latest

    steps:
      - uses: actions/checkout@v2
      - name: Setup Python
        uses: actions/setup-python@v2
        with:
          python-version: 3.8

      - name: Install library
        run: pip install .

      - name: Build HTML
        run: |
          pip install -r requirements/requirements_docs.txt
          make -C doc html SPHINXOPTS="-W"

      - name: Build PDF Documentation
        run: |
          sudo apt update
          sudo apt-get install -y texlive-latex-extra latexmk
          make -C doc latexpdf

      - name: Upload HTML Documentation
        uses: actions/upload-artifact@v2
        with:
          name: Documentation-html
          path: doc/build/html
          retention-days: 7

      - name: Upload PDF Documentation
        uses: actions/upload-artifact@v2
        with:
          name: Documentation-pdf
          path: doc/build/latex/*.pdf
          retention-days: 7

  Release:
    if: contains(github.ref, 'refs/tags')
    needs: [main, style, docs]
    runs-on: ubuntu-latest
    steps:
      - name: Set up Python
        uses: actions/setup-python@v1
        with:
          python-version: 3.9

      - uses: actions/checkout@v2

      - uses: actions/download-artifact@v2
        with:
          name: ansys-pyoptics-wheel

      - uses: actions/download-artifact@v2
        with:
          name: Documentation-pdf

      - uses: actions/download-artifact@v2
        with:
          name: Documentation-html
          path: ~/html

      # list current directory
      - name: List directory structure
        run: ls -R

      - name: Deploy
        uses: JamesIves/github-pages-deploy-action@4.1.5
        with:
          BRANCH: gh-pages
          FOLDER: ~/html
          CLEAN: true

      # note how we use the PyPI tokens
      - name: Upload to Azure PyPi (disabled)
        run: |
          pip install twine
          # twine upload --skip-existing ./**/*.whl
        env:
          TWINE_USERNAME: __token__
          TWINE_PASSWORD: ${{ secrets.PYPI_TOKEN }}

      - name: Release
        uses: softprops/action-gh-release@v1
        with:
          files: |
            ./**/*.whl
            ./**/*.zip
            ./**/*.pdf<|MERGE_RESOLUTION|>--- conflicted
+++ resolved
@@ -24,11 +24,7 @@
 
       - name: Install pre-commit
         run: |
-<<<<<<< HEAD
           pip install pre-commit --disable-pip-version-check
-=======
-          pip install -r requirements/requirements_style.txt --disable-pip-version-check
->>>>>>> 0c8045e7
 
       - name: Run pre-commit
         run: |
