"""Sphinx documentation configuration file."""
from datetime import datetime
import os

from ansys_sphinx_theme import ansys_favicon, get_version_match
from sphinx.builders.latex import LaTeXBuilder

from ansys.speos import __version__

LaTeXBuilder.supported_image_types = ["image/png", "image/pdf", "image/svg+xml"]

# Project information
project = "ansys-pyspeos"
copyright = f"(c) {datetime.now().year} ANSYS, Inc. All rights reserved"
author = "Ansys Inc."
release = version = __version__
cname = os.getenv("DOCUMENTATION_CNAME", default="speos.docs.pyansys.com")

# use the default pyansys logo
html_theme = "ansys_sphinx_theme"
html_favicon = ansys_favicon

# specify the location of your github repo
html_theme_options = {
    "logo": "pyansys",
    "github_url": "https://github.com/ansys-internal/pyspeos",
    "show_prev_next": False,
    "switcher": {
        "json_url": f"https://{cname}/versions.json",
        "version_match": get_version_match(__version__),
    },
    "check_switcher": False,
    "ansys_sphinx_theme_autoapi": {
        "project": project,
    },
}

# Sphinx extensions
extensions = [
    "numpydoc",
    "sphinx.ext.intersphinx",
    "sphinx_copybutton",
    "sphinx.ext.autodoc",
    "sphinx_design",
    "sphinx_jinja",
    "sphinx.ext.autodoc",
    "ansys_sphinx_theme.extension.autoapi",
]

# Intersphinx mapping
intersphinx_mapping = {
    "python": ("https://docs.python.org/3/", None),
    "grpc": ("https://grpc.github.io/grpc/python/", None),
    "pypim": ("https://pypim.docs.pyansys.com/version/stable", None),
    # kept here as an example
    # "scipy": ("https://docs.scipy.org/doc/scipy/reference", None),
    # "numpy": ("https://numpy.org/devdocs", None),
    # "matplotlib": ("https://matplotlib.org/stable", None),
    # "pandas": ("https://pandas.pydata.org/pandas-docs/stable", None),
    # "pyvista": ("https://docs.pyvista.org/", None),
}

numpydoc_show_class_members = False
numpydoc_xref_param_type = True
numpydoc_validate = True
numpydoc_validation_checks = {
    "GL06",  # Found unknown section
    "GL07",  # Sections are in the wrong order.
    # "GL08",  # The object does not have a docstring
    "GL09",  # Deprecation warning should precede extended summary
    "GL10",  # reST directives {directives} must be followed by two colons
    "SS01",  # No summary found
    "SS02",  # Summary does not start with a capital letter
    # "SS03", # Summary does not end with a period
    "SS04",  # Summary contains heading whitespaces
    # "SS05", # Summary must start with infinitive verb, not third person
    "RT02",  # The first line of the Returns section should contain only the
    # type, unless multiple values are being returned"
}

# static path
html_static_path = ["_static"]

# Add any paths that contain templates here, relative to this directory.
templates_path = ["_templates"]

# The suffix(es) of source filenames.
source_suffix = ".rst"

# The master toctree document.
master_doc = "index"
suppress_warnings = ["autoapi"]
autodoc_typehints = "description"

# -- Declare the Jinja context -----------------------------------------------
<<<<<<< HEAD
BUILD_EXAMPLES = True if os.environ.get("BUILD_EXAMPLES", "true") == "true" else False
if BUILD_EXAMPLES:
    extensions.extend(["myst_parser", "nbsphinx"])
    nbsphinx_execute = "always"
    nbsphinx_custom_formats = {
        ".mystnb": ["jupytext.reads", {"fmt": "mystnb"}],
        ".py": ["jupytext.reads", {"fmt": ""}],
    }
    nbsphinx_prompt_width = ""
    nbsphinx_prolog = """
=======
extensions.extend(["myst_parser", "nbsphinx"])
nbsphinx_execute = "never"
nbsphinx_custom_formats = {
    ".mystnb": ["jupytext.reads", {"fmt": "mystnb"}],
    ".py": ["jupytext.reads", {"fmt": ""}],
}
nbsphinx_prompt_width = ""
nbsphinx_prolog = """
>>>>>>> b3672355

    .. grid:: 3
        :gutter: 1

        .. grid-item::
            :child-align: center

            .. button-link:: {cname_pref}/{python_file_loc}
                :color: primary
                :shadow:

                Download as Python script :fab:`python`

        .. grid-item::
            :child-align: center

            .. button-link:: {cname_pref}/{ipynb_file_loc}
               :color: primary
               :shadow:

                Download as Jupyter notebook :fas:`book`

        .. grid-item::
            :child-align: center

            .. button-link:: {cname_pref}/{pdf_file_loc}
               :color: primary
               :shadow:

                Download as PDF document :fas:`file-pdf`

----

    """.format(
    cname_pref=f"https://{cname}/version/{get_version_match(version)}",
    python_file_loc="{{ env.docname }}.py",
    ipynb_file_loc="{{ env.docname }}.ipynb",
    pdf_file_loc="{{ env.docname }}.pdf",
)



jinja_contexts = {
    "linux_containers": {},
    "main_toctree": {
        "build_examples": BUILD_EXAMPLES,
    },
}


def prepare_jinja_env(jinja_env) -> None:
    """
    Customize the jinja env.

    Notes
    -----
    See https://jinja.palletsprojects.com/en/3.0.x/api/#jinja2.Environment
    """
    jinja_env.globals["project_name"] = project


autoapi_prepare_jinja_env = prepare_jinja_env<|MERGE_RESOLUTION|>--- conflicted
+++ resolved
@@ -93,27 +93,16 @@
 autodoc_typehints = "description"
 
 # -- Declare the Jinja context -----------------------------------------------
-<<<<<<< HEAD
 BUILD_EXAMPLES = True if os.environ.get("BUILD_EXAMPLES", "true") == "true" else False
 if BUILD_EXAMPLES:
     extensions.extend(["myst_parser", "nbsphinx"])
-    nbsphinx_execute = "always"
+    nbsphinx_execute = "never"
     nbsphinx_custom_formats = {
         ".mystnb": ["jupytext.reads", {"fmt": "mystnb"}],
         ".py": ["jupytext.reads", {"fmt": ""}],
     }
     nbsphinx_prompt_width = ""
     nbsphinx_prolog = """
-=======
-extensions.extend(["myst_parser", "nbsphinx"])
-nbsphinx_execute = "never"
-nbsphinx_custom_formats = {
-    ".mystnb": ["jupytext.reads", {"fmt": "mystnb"}],
-    ".py": ["jupytext.reads", {"fmt": ""}],
-}
-nbsphinx_prompt_width = ""
-nbsphinx_prolog = """
->>>>>>> b3672355
 
     .. grid:: 3
         :gutter: 1
