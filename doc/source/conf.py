--- conflicted
+++ resolved
@@ -158,14 +158,10 @@
 
 jinja_contexts = {
     "linux_containers": {},
-<<<<<<< HEAD
-}
-=======
     "main_toctree": {
         "build_examples": BUILD_EXAMPLES,
     },
 }
-
 
 def copy_examples_to_output_dir(app: sphinx.application.Sphinx, exception: Exception):
     """
@@ -274,5 +270,4 @@
     if BUILD_EXAMPLES:
         app.connect("builder-inited", copy_examples_files_to_source_dir)
         app.connect("build-finished", remove_examples_from_source_dir)
-        app.connect("build-finished", copy_examples_to_output_dir)
->>>>>>> e776c432
+        app.connect("build-finished", copy_examples_to_output_dir)