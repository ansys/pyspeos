--- conflicted
+++ resolved
@@ -65,13 +65,8 @@
     face_link.delete()
 
 
-<<<<<<< HEAD
 def test_create_big_faces(speos: Speos):
     """Test create big faces."""
-=======
-def test_update_big_face(speos: Speos):
-    """Test create big face."""
->>>>>>> 4eaac94a
     assert speos.client.healthy is True
     # Get DB
     face_db = speos.client.faces()  # Create face stub from client channel
@@ -79,15 +74,10 @@
     size = 3 * 1024 * 1024
     vertices = [10.0] * size
     facets = [20] * size
-<<<<<<< HEAD
-=======
-
->>>>>>> 4eaac94a
     size_2 = 9 * 1024
     vertices_2 = [9.5] * size_2
     facets_2 = [15] * size_2
 
-<<<<<<< HEAD
     # Create batch of faces
     face_links = face_db.create_batch(
         message_list=[
@@ -132,7 +122,22 @@
 
     for face_link in face_links:
         face_link.delete()
-=======
+
+
+def test_update_big_face(speos: Speos):
+    """Test create big face."""
+    assert speos.client.healthy is True
+    # Get DB
+    face_db = speos.client.faces()  # Create face stub from client channel
+
+    size = 3 * 1024 * 1024
+    vertices = [10.0] * size
+    facets = [20] * size
+
+    size_2 = 9 * 1024
+    vertices_2 = [9.5] * size_2
+    facets_2 = [15] * size_2
+
     # Create face
     face_link = face_db.create(
         message=Face(
@@ -168,7 +173,6 @@
     assert face_read.normals == vertices_2
 
     face_link.delete()
->>>>>>> 4eaac94a
 
 
 def test_face_factory(speos: Speos):
