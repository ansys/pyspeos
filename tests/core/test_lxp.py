--- conflicted
+++ resolved
@@ -31,12 +31,8 @@
 
 
 def test_light_path_finder_direct(speos: Speos):
-<<<<<<< HEAD
     """Test for direct simulation lpf."""
-    path = os.path.join(test_path, "basic_DirectSimu.lpf")
-=======
     path = str(Path(test_path) / "basic_DirectSimu.lpf")
->>>>>>> b754f84e
     lpf = lxp.LightPathFinder(speos=speos, path=path)
     expected_ray = {
         "nb_impacts": 4,
@@ -69,12 +65,8 @@
 
 
 def test_light_path_finder_inverse(speos: Speos):
-<<<<<<< HEAD
     """Test for inverse simulation lpf."""
-    path = os.path.join(test_path, "basic_InverseSimu.lpf")
-=======
     path = str(Path(test_path) / "basic_InverseSimu.lpf")
->>>>>>> b754f84e
     lpf = lxp.LightPathFinder(speos=speos, path=path)
     expected_ray = {
         "nb_impacts": 7,
