[build-system]
requires = ["flit_core >=3.2,<4"]
build-backend = "flit_core.buildapi"

[project]
# Check https://flit.readthedocs.io/en/latest/pyproject_toml.html for all available sections
name = "ansys-speos"
version = "0.1.dev0"
description = "A Python wrapper for Ansys Speos"
readme = "README.rst"
requires-python = ">=3.9"
license = {file = "LICENSE"}
authors = [
    {name = "ANSYS, Inc.", email = "pyansys.support@ansys.com"},
]
maintainers = [
    {name = "PyAnsys developers", email = "pyansys.maintainers@ansys.com"},
]
classifiers=[
    "Development Status :: 4 - Beta",
    "Programming Language :: Python :: 3.9",
    "Programming Language :: Python :: 3.10",
    "Programming Language :: Python :: 3.11",
    "License :: OSI Approved :: MIT License",
    "Operating System :: OS Independent",
    "Private :: Do Not Upload",
]
dependencies=[
    "protobuf>=3.20,<6",
    "grpcio==1.65.4",
    "grpcio-health-checking==1.48.2",
    "ansys-api-speos==0.6.0",
    "numpy~=2.0.0",
    "pyvista==0.44.1",
    "comtypes==1.4.6",
]

[project.optional-dependencies]
tests = [
    "pytest==8.3.2",
    "ansys-platform-instancemanagement>=1.0.3",
    "pytest-cov==5.0.0",
]
jupyter = [
    "matplotlib",
    "jupyterlab>=3",
    "ipywidgets",
    "pyvista[jupyter]",
]
doc = [
    "ansys-sphinx-theme==1.0.7",
<<<<<<< HEAD
    "numpydoc==1.7.0",
=======
    "numpydoc==1.8.0",
>>>>>>> 3a4bb0cc
    "Sphinx==7.4.7",
    "sphinx-copybutton==0.5.2",
    "sphinx-autoapi==3.2.1",
    "sphinx_design==0.6.1",
    "sphinx-jinja==2.0.2",
]
app = [
    "PySimpleGUI==5.0.4",
]

[tool.flit.module]
name = "ansys.speos"

[project.urls]
Source = "https://github.com/ansys-internal/pyspeos"

[tool.black]
line-length = 100

[tool.isort]
profile = "black"
force_sort_within_sections = true
line_length = 100
default_section = "THIRDPARTY"
src_paths = ["doc", "src", "tests", "app"]

[tool.coverage.run]
source = ["ansys.speos.core", "ansys.speos.script", "ansys.speos.workflow"]

[tool.coverage.report]
show_missing = true<|MERGE_RESOLUTION|>--- conflicted
+++ resolved
@@ -49,11 +49,7 @@
 ]
 doc = [
     "ansys-sphinx-theme==1.0.7",
-<<<<<<< HEAD
-    "numpydoc==1.7.0",
-=======
     "numpydoc==1.8.0",
->>>>>>> 3a4bb0cc
     "Sphinx==7.4.7",
     "sphinx-copybutton==0.5.2",
     "sphinx-autoapi==3.2.1",
