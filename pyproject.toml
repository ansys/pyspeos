--- conflicted
+++ resolved
@@ -36,12 +36,9 @@
 [project.optional-dependencies]
 tests = [
     "pytest==7.3.2",
-<<<<<<< HEAD
     "pytest-cov==4.0.0",
     "ansys-platform-instancemanagement>=1.0.3",
-=======
     "pytest-cov==4.1.0",
->>>>>>> e7579883
 ]
 doc = [
     "ansys-sphinx-theme==0.9.9",
