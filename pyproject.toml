--- conflicted
+++ resolved
@@ -27,13 +27,8 @@
     "Private :: Do Not Upload",
 ]
 dependencies=[
-<<<<<<< HEAD
-    "grpcio==1.60.0",
-    # "grpcio-tools==1.48.2",
-=======
     "grpcio==1.60.1",
     "grpcio-tools==1.48.2",
->>>>>>> 67a1d6e0
     "grpcio-health-checking==1.48.2",
     "ansys-api-speos==0.6.0",
     "numpy~=1.24.4",
