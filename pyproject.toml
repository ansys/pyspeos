--- conflicted
+++ resolved
@@ -26,11 +26,7 @@
     "Operating System :: OS Independent",
 ]
 dependencies=[
-<<<<<<< HEAD
     "ansys-optics-speos-grpcapi==8.1.0",
-=======
-    "grpcio==1.51.3",
->>>>>>> 471dafca
     "grpcio-tools==1.48.2",
     "ansys-api-speos==0.1.0",
 ]
