[build-system]
requires = ["flit_core >=3.2,<4"]
build-backend = "flit_core.buildapi"

[project]
# Check https://flit.readthedocs.io/en/latest/pyproject_toml.html for all available sections
name = "ansys-speos"
version = "0.1.dev0"
description = "A Python wrapper for Ansys Speos"
readme = "README.rst"
requires-python = ">=3.9"
license = {file = "LICENSE"}
authors = [
    {name = "ANSYS, Inc.", email = "pyansys.support@ansys.com"},
]
maintainers = [
    {name = "PyAnsys developers", email = "pyansys.maintainers@ansys.com"},
]
classifiers=[
    "Development Status :: 4 - Beta",
    "Programming Language :: Python :: 3.9",
    "Programming Language :: Python :: 3.10",
    "Programming Language :: Python :: 3.11",
    "License :: OSI Approved :: MIT License",
    "Operating System :: OS Independent",
    "Private :: Do Not Upload",
]
dependencies=[
    "protobuf>=3.20,<6",
    "grpcio==1.69.0",
    "grpcio-health-checking==1.48.2",
    "ansys-api-speos==0.14.0",
    "numpy~=2.2.0",
    "pyvista==0.44.2",
    "comtypes==1.4.9",
]

[project.optional-dependencies]
tests = [
    "pytest==8.3.4",
    "ansys-platform-instancemanagement>=1.0.3",
    "pytest-cov==6.0.0",
]
jupyter = [
    "matplotlib",
    "jupyterlab>=3",
    "ipywidgets",
    "pyvista[jupyter]==0.44.2",
]
doc = [
    "ansys-sphinx-theme==1.1.6",
    "numpydoc==1.8.0",
    "Sphinx==8.1.3",
    "sphinx-copybutton==0.5.2",
    "sphinx-autoapi==3.4.0",
    "sphinx_design==0.6.1",
    "sphinx-jinja==2.0.2",
    "myst-parser==4.0.0",
    "nbsphinx==0.9.6",
    "jupytext==1.16.6",
    "jupyterlab==4.3.4",
    "jupyter-server==2.15.0",
<<<<<<< HEAD
    "nbconvert==7.16.4",
    "pyvista[jupyter]==0.44.2",
=======
    "nbconvert==7.16.5",
>>>>>>> 79898a23
]

[tool.flit.module]
name = "ansys.speos"

[project.urls]
Source = "https://github.com/ansys-internal/pyspeos"

[tool.black]
line-length = 100

[tool.isort]
profile = "black"
force_sort_within_sections = true
line_length = 100
default_section = "THIRDPARTY"
src_paths = ["doc", "src", "tests"]

[tool.coverage.run]
source = ["ansys.speos.core", "ansys.speos.script", "ansys.speos.workflow"]

[tool.coverage.report]
show_missing = true<|MERGE_RESOLUTION|>--- conflicted
+++ resolved
@@ -60,12 +60,8 @@
     "jupytext==1.16.6",
     "jupyterlab==4.3.4",
     "jupyter-server==2.15.0",
-<<<<<<< HEAD
-    "nbconvert==7.16.4",
+    "nbconvert==7.16.5",
     "pyvista[jupyter]==0.44.2",
-=======
-    "nbconvert==7.16.5",
->>>>>>> 79898a23
 ]
 
 [tool.flit.module]
