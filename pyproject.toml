--- conflicted
+++ resolved
@@ -30,7 +30,7 @@
     "protobuf>=3.20,<7",
     "grpcio>=1.50.0,<1.71",
     "grpcio-health-checking>=1.45.0,<1.68",
-    "ansys-api-speos==0.15.0",
+    "ansys-api-speos==0.15.2",
     "ansys-tools-path>=0.3.1",
     "numpy>=1.20.3,<3",
     "comtypes>=1.4,<1.5",
@@ -43,15 +43,11 @@
 ]
 tests = [
     "psutil==7.0.0",
-<<<<<<< HEAD
-    "pytest==8.3.5",
-=======
     "pytest==8.4.1",
->>>>>>> 93f5ebc2
     "pyvista>=0.40.0,<0.46",
     "ansys-tools-visualization-interface>=0.8.3",
     "ansys-platform-instancemanagement>=1.0.3",
-    "pytest-cov==6.1.1",
+    "pytest-cov==6.2.1",
 ]
 jupyter = [
     "matplotlib",
@@ -59,10 +55,10 @@
     "ipywidgets",
     "pyvista[jupyter]>=0.43,<0.46",
     "ansys-tools-visualization-interface>=0.8.3",
-    "notebook==7.4.2",
+    "notebook==7.4.3",
 ]
 doc = [
-    "ansys-sphinx-theme==1.4.4",
+    "ansys-sphinx-theme==1.5.2",
     "numpydoc==1.8.0",
     "Sphinx==8.1.3",
     "sphinx-copybutton==0.5.2",
@@ -72,8 +68,8 @@
     "sphinxcontrib-mermaid==1.0.0",
     "myst-parser==4.0.1",
     "nbsphinx==0.9.7",
-    "jupytext==1.17.1",
-    "jupyterlab==4.4.2",
+    "jupytext==1.17.2",
+    "jupyterlab==4.4.3",
     "jupyter-server==2.16.0",
     "nbconvert==7.16.6",
     "pyvista[jupyter]>=0.43,<0.46",
