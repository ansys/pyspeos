--- conflicted
+++ resolved
@@ -35,12 +35,8 @@
 
 [project.optional-dependencies]
 tests = [
-<<<<<<< HEAD
     "pytest==7.4.0",
-=======
-    "pytest==7.3.2",
     "ansys-platform-instancemanagement>=1.0.3",
->>>>>>> 02cef8c9
     "pytest-cov==4.1.0",
 ]
 doc = [
