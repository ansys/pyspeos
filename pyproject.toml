--- conflicted
+++ resolved
@@ -26,10 +26,7 @@
     "Private :: Do Not Upload",
 ]
 dependencies=[
-<<<<<<< HEAD
-=======
     "protobuf>=3.20,<6",
->>>>>>> 27fc3016
     "grpcio==1.65.1",
     "grpcio-health-checking==1.48.2",
     "ansys-api-speos==0.6.0",
