[build-system]
requires = ["flit_core >=3.2,<4"]
build-backend = "flit_core.buildapi"

[project]
# Check https://flit.readthedocs.io/en/latest/pyproject_toml.html for all available sections
name = "ansys-speos-core"
version = "0.1.dev0"
description = "A Python wrapper for Ansys Speos"
readme = "README.rst"
requires-python = ">=3.8"
license = {file = "LICENSE"}
authors = [
    {name = "ANSYS, Inc.", email = "pyansys.support@ansys.com"},
]
maintainers = [
    {name = "PyAnsys developers", email = "pyansys.maintainers@ansys.com"},
]
classifiers=[
    "Development Status :: 4 - Beta",
    "Programming Language :: Python :: 3.8",
    "Programming Language :: Python :: 3.9",
    "Programming Language :: Python :: 3.10",
    "Programming Language :: Python :: 3.11",
    "License :: OSI Approved :: MIT License",
    "Operating System :: OS Independent",
    "Private :: Do Not Upload",
]
dependencies=[
    "grpcio==1.59.3",
    "grpcio-tools==1.48.2",
    "grpcio-health-checking==1.48.2",
<<<<<<< HEAD
    "ansys-api-speos==0.6.dev0",
=======
    "ansys-api-speos==0.5.0",
>>>>>>> e13a6d2d
]

[project.optional-dependencies]
tests = [
    "pytest==7.4.3",
    "ansys-platform-instancemanagement>=1.0.3",
    "pytest-cov==4.1.0",
]
doc = [
    "ansys-sphinx-theme==0.12.5",
    "numpydoc==1.6.0",
    "Sphinx==7.2.6",
    "sphinx-copybutton==0.5.2",
]
app = [
    "PySimpleGUI==4.60.5",
]

[tool.flit.module]
name = "ansys.speos.core"

[project.urls]
Source = "https://github.com/ansys-internal/pyspeos"

[tool.black]
line-length = 100

[tool.isort]
profile = "black"
force_sort_within_sections = true
line_length = 100
default_section = "THIRDPARTY"
src_paths = ["doc", "src", "tests", "app"]

[tool.coverage.run]
source = ["ansys.speos.core"]

[tool.coverage.report]
show_missing = true<|MERGE_RESOLUTION|>--- conflicted
+++ resolved
@@ -30,11 +30,7 @@
     "grpcio==1.59.3",
     "grpcio-tools==1.48.2",
     "grpcio-health-checking==1.48.2",
-<<<<<<< HEAD
-    "ansys-api-speos==0.6.dev0",
-=======
     "ansys-api-speos==0.5.0",
->>>>>>> e13a6d2d
 ]
 
 [project.optional-dependencies]
