--- conflicted
+++ resolved
@@ -27,11 +27,7 @@
     "Private :: Do Not Upload",
 ]
 dependencies=[
-<<<<<<< HEAD
     "grpcio==1.62.0",
-=======
-    "grpcio==1.60.1",
->>>>>>> 67a1d6e0
     "grpcio-tools==1.48.2",
     "grpcio-health-checking==1.48.2",
     "ansys-api-speos==0.6.0",
