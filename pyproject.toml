--- conflicted
+++ resolved
@@ -28,12 +28,9 @@
 dependencies=[
     "grpcio==1.51.3",
     "grpcio-tools==1.48.2",
-<<<<<<< HEAD
     "grpcio-health-checking==1.48.2",
     "beartype==0.11.0",
-=======
     "ansys-api-speos==0.1.0",
->>>>>>> 886ea8a1
 ]
 
 [project.optional-dependencies]
