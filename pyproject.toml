--- conflicted
+++ resolved
@@ -35,13 +35,8 @@
 doc = [
     "Sphinx==5.3.0",
     "numpydoc==1.5.0",
-<<<<<<< HEAD
     "ansys-sphinx-theme==0.7.1",
-    "sphinx-copybutton==0.5.0",
-=======
-    "ansys-sphinx-theme==0.7.0",
     "sphinx-copybutton==0.5.1",
->>>>>>> 94c9768b
 ]
 
 [tool.flit.module]
