[build-system]
requires = ["flit_core >=3.2,<3.11"] # THIS SHOULD BE REVERTED TO '["flit_core >=3.2,<4"]'
build-backend = "flit_core.buildapi"

[project]
name = "ansys-speos-core"
version = "0.2.dev0"
description = "A Python wrapper for Ansys Speos"
readme = "README.rst"
requires-python = ">=3.10"
license = {file = "LICENSE"}
authors = [{name = "ANSYS, Inc.", email = "pyansys.core@ansys.com"}]
maintainers = [{name = "ANSYS, Inc.", email = "pyansys.core@ansys.com"}]
classifiers=[
    "Development Status :: 4 - Beta",
    "Intended Audience :: Developers",
    "Intended Audience :: Science/Research",
    "Intended Audience :: Manufacturing",
    "License :: OSI Approved :: MIT License",
    "Operating System :: OS Independent",
    "Programming Language :: Python :: 3.10",
    "Programming Language :: Python :: 3.11",
    "Programming Language :: Python :: 3.12",
    "Programming Language :: Python :: 3.13",
    "Topic :: Software Development :: Libraries",
    "Topic :: Scientific/Engineering :: Physics",
    "Topic :: Scientific/Engineering :: Information Analysis",
]
dependencies=[
    "protobuf>=3.20,<6",
    "grpcio>=1.50.0,<1.71",
    "grpcio-health-checking>=1.45.0,<1.68",
    "ansys-api-speos==0.14.2",
    "numpy>=1.20.3,<3",
    "pyvista>=0.40.0,<0.45",
    "comtypes>=1.4,<1.5",
]

[project.optional-dependencies]
tests = [
    "pytest==8.3.4",
    "ansys-platform-instancemanagement>=1.0.3",
    "pytest-cov==6.0.0",
]
jupyter = [
    "matplotlib",
    "jupyterlab>=3",
    "ipywidgets",
    "pyvista[jupyter]>=0.43,<0.45",
    "notebook==7.3.2",
]
doc = [
    "ansys-sphinx-theme==1.3.2",
    "numpydoc==1.8.0",
    "Sphinx==8.1.3",
    "sphinx-copybutton==0.5.2",
    "sphinx-autoapi==3.5.0",
    "sphinx_design==0.6.1",
    "sphinx-jinja==2.0.2",
    "sphinxcontrib-mermaid==1.0.0",
    "myst-parser==4.0.1",
    "nbsphinx==0.9.6",
    "jupytext==1.16.7",
    "jupyterlab==4.3.5",
    "jupyter-server==2.15.0",
    "nbconvert==7.16.6",
    "pyvista[jupyter]>=0.43,<0.45",
]

[project.urls]
Source = "https://github.com/ansys/pyspeos"
Issues = "https://github.com/ansys/pyspeos/issues"
Discussions = "https://github.com/ansys/pyspeos/discussions"
Documentation = "https://speos.docs.pyansys.com/"
Releases = "https://github.com/ansys/pyspeos/releases"
Changelog = "https://github.com/ansys/pyspeos/blob/main/doc/source/changelog.rst"

[tool.flit.module]
name = "ansys.speos.core"

[tool.ruff]
line-length = 100
fix = true
extend-exclude = ["tests/assets"]

[tool.ruff.format]
quote-style = "double"
indent-style = "space"
docstring-code-format = true
docstring-code-line-length = "dynamic"

[tool.ruff.lint]
select = [
    "E",    # pycodestyle, see https://docs.astral.sh/ruff/rules/#pycodestyle-e-w
    "D",    # pydocstyle, see https://docs.astral.sh/ruff/rules/#pydocstyle-d
    "F",    # pyflakes, see https://docs.astral.sh/ruff/rules/#pyflakes-f
    "I",    # isort, see https://docs.astral.sh/ruff/rules/#isort-i
    "N",    # pep8-naming, see https://docs.astral.sh/ruff/rules/#pep8-naming-n
    "PTH",  # flake8-use-pathlib, https://docs.astral.sh/ruff/rules/#flake8-use-pathlib-pth
    "TD",   # flake8-todos, https://docs.astral.sh/ruff/rules/#flake8-todos-td
]
ignore = [
<<<<<<< HEAD
    "D100",
    "D101",
    "D102",
    "D103", # TODO: Add docstring to functions
    "D104",
    "D105",
    "D200", # TODO: One-line doscstring should git on one line
    "D210",
    "D205", # TODO: Add one blank line between summary line and description
    "D301",
    "D400", # TODO: First line should end with a period
    "D401",
    "D404", # TODO: First word of the docstring should not be "This"
    "D414",
#    "E402",
=======
    "E402",
>>>>>>> 1bb19b53
    "E501", # TODO: Line too long
    "E711",
    "E712", # TODO: Avoid equality comparisons to `False`
    "E721", # TODO: Avoid `is` and `is not` for type comparison, use `isinstance()` instead
    "E722",
    "E741", # TODO: Rename ambiguous variable name
    "F401",
    "F841", # TODO: Local variable assigned but never used
    "N802", # TODO: Function name should be lowercase
    "N803",
    "N806",
    "N811",
    "N806", # TODO: Update variables to be lowercase
    "N812",
    "TD002", # Missing author in TODOs comment
    "TD003", # Missing issue link in TODOs comment
]

[tool.ruff.lint.per-file-ignores]
<<<<<<< HEAD
"examples/*" = ["D100", "E402"]

=======
"examples/*" = ["D100"]
>>>>>>> 1bb19b53

[tool.ruff.lint.pydocstyle]
convention = "numpy"


[tool.ruff.lint.isort]
combine-as-imports = true
force-sort-within-sections = true
known-first-party = ["ansys.speos.core"]

[tool.coverage.run]
source = ["ansys.speos.core"]

[tool.coverage.report]
show_missing = true

[tool.pytest.ini_options]
minversion = "7.1"
addopts = "-vvv --color=yes -ra --durations=25 --cov=ansys.speos --cov-report html:.cov/html --cov-report xml:.cov/xml --cov-report term"
testpaths = ["tests"]

[tool.towncrier]
package = "ansys.speos.core"
directory = "doc/changelog.d"
filename = "doc/source/changelog.rst"
template = "doc/changelog.d/changelog_template.jinja"
start_string = ".. towncrier release notes start\n"
title_format = "`{version} <https://github.com/ansys/pyspeos/releases/tag/v{version}>`_ - {project_date}"
issue_format = "`#{issue} <https://github.com/ansys/pyspeos/pull/{issue}>`_"

[[tool.towncrier.type]]
directory = "added"
name = "Added"
showcontent = true

[[tool.towncrier.type]]
directory = "dependencies"
name = "Dependencies"
showcontent = true

[[tool.towncrier.type]]
directory = "documentation"
name = "Documentation"
showcontent = true

[[tool.towncrier.type]]
directory = "fixed"
name = "Fixed"
showcontent = true

[[tool.towncrier.type]]
directory = "maintenance"
name = "Maintenance"
showcontent = true

[[tool.towncrier.type]]
directory = "miscellaneous"
name = "Miscellaneous"
showcontent = true

[[tool.towncrier.type]]
directory = "test"
name = "Test"
showcontent = true<|MERGE_RESOLUTION|>--- conflicted
+++ resolved
@@ -100,25 +100,7 @@
     "TD",   # flake8-todos, https://docs.astral.sh/ruff/rules/#flake8-todos-td
 ]
 ignore = [
-<<<<<<< HEAD
-    "D100",
-    "D101",
-    "D102",
-    "D103", # TODO: Add docstring to functions
-    "D104",
-    "D105",
-    "D200", # TODO: One-line doscstring should git on one line
-    "D210",
-    "D205", # TODO: Add one blank line between summary line and description
-    "D301",
-    "D400", # TODO: First line should end with a period
-    "D401",
-    "D404", # TODO: First word of the docstring should not be "This"
-    "D414",
-#    "E402",
-=======
     "E402",
->>>>>>> 1bb19b53
     "E501", # TODO: Line too long
     "E711",
     "E712", # TODO: Avoid equality comparisons to `False`
@@ -138,16 +120,11 @@
 ]
 
 [tool.ruff.lint.per-file-ignores]
-<<<<<<< HEAD
 "examples/*" = ["D100", "E402"]
 
-=======
-"examples/*" = ["D100"]
->>>>>>> 1bb19b53
 
 [tool.ruff.lint.pydocstyle]
 convention = "numpy"
-
 
 [tool.ruff.lint.isort]
 combine-as-imports = true
