--- conflicted
+++ resolved
@@ -1501,12 +1501,9 @@
         sensor_instance: Optional[core.Scene.SensorInstance] = None,
         default_values: bool = True,
     ) -> None:
-<<<<<<< HEAD
         if metadata is None:
             metadata = {}
 
-=======
->>>>>>> 20b01211
         super().__init__(
             project=project,
             name=name,
@@ -1721,13 +1718,7 @@
             )
         return self._type
 
-<<<<<<< HEAD
     def set_axis_system(self, axis_system: Optional[List[float]] = None) -> Camera:
-=======
-    def set_axis_system(
-        self, axis_system: List[float] = [0, 0, 0, 1, 0, 0, 0, 1, 0, 0, 0, 1]
-    ) -> Camera:
->>>>>>> 20b01211
         """Set the position of the sensor.
 
         Parameters
@@ -1782,12 +1773,9 @@
         sensor_instance: Optional[core.Scene.SensorInstance] = None,
         default_values: bool = True,
     ) -> None:
-<<<<<<< HEAD
         if metadata is None:
             metadata = {}
 
-=======
->>>>>>> 20b01211
         super().__init__(
             project=project,
             name=name,
@@ -2099,13 +2087,8 @@
             )
         return self
 
-<<<<<<< HEAD
+
     def set_axis_system(self, axis_system: Optional[List[float]] = None) -> Irradiance:
-=======
-    def set_axis_system(
-        self, axis_system: List[float] = [0, 0, 0, 1, 0, 0, 0, 1, 0, 0, 0, 1]
-    ) -> Irradiance:
->>>>>>> 20b01211
         """Set position of the sensor.
 
         Parameters
@@ -2389,12 +2372,9 @@
         sensor_instance: Optional[core.Scene.SensorInstance] = None,
         default_values: bool = True,
     ) -> None:
-<<<<<<< HEAD
         if metadata is None:
             metadata = {}
 
-=======
->>>>>>> 20b01211
         super().__init__(
             project=project,
             name=name,
@@ -2642,13 +2622,7 @@
         self._sensor_template.radiance_sensor_template.integration_angle = value
         return self
 
-<<<<<<< HEAD
     def set_axis_system(self, axis_system: Optional[List[float]] = None) -> Radiance:
-=======
-    def set_axis_system(
-        self, axis_system: List[float] = [0, 0, 0, 1, 0, 0, 0, 1, 0, 0, 0, 1]
-    ) -> Radiance:
->>>>>>> 20b01211
         """Set position of the sensor.
 
         Parameters
