# Copyright (C) 2023 - 2024 ANSYS, Inc. and/or its affiliates.
# SPDX-License-Identifier: MIT
#
#
# Permission is hereby granted, free of charge, to any person obtaining a copy
# of this software and associated documentation files (the "Software"), to deal
# in the Software without restriction, including without limitation the rights
# to use, copy, modify, merge, publish, distribute, sublicense, and/or sell
# copies of the Software, and to permit persons to whom the Software is
# furnished to do so, subject to the following conditions:
#
# The above copyright notice and this permission notice shall be included in all
# copies or substantial portions of the Software.
#
# THE SOFTWARE IS PROVIDED "AS IS", WITHOUT WARRANTY OF ANY KIND, EXPRESS OR
# IMPLIED, INCLUDING BUT NOT LIMITED TO THE WARRANTIES OF MERCHANTABILITY,
# FITNESS FOR A PARTICULAR PURPOSE AND NONINFRINGEMENT. IN NO EVENT SHALL THE
# AUTHORS OR COPYRIGHT HOLDERS BE LIABLE FOR ANY CLAIM, DAMAGES OR OTHER
# LIABILITY, WHETHER IN AN ACTION OF CONTRACT, TORT OR OTHERWISE, ARISING FROM,
# OUT OF OR IN CONNECTION WITH THE SOFTWARE OR THE USE OR OTHER DEALINGS IN THE
# SOFTWARE.

"""Provides a way to interact with Speos feature: Source."""
from __future__ import annotations

from typing import List, Mapping, Optional, Union
import uuid

from ansys.speos import core as core
import ansys.speos.core as core
from ansys.speos.script import project as project
from ansys.speos.script import proto_message_utils as proto_message_utils
from ansys.speos.script.geo_ref import GeoRef
from ansys.speos.script.intensity import Intensity
import ansys.speos.script.project as project
import ansys.speos.script.proto_message_utils as proto_message_utils
from ansys.speos.script.spectrum import Spectrum

src_type_change_error = "A source feature can't change its type. Please delete this one and create a new one with correct type."


class BaseSource:
    """
    Super Class for all sources

    Parameters
    ----------
    project : ansys.speos.script.project.Project
        Project in which source shall be created.
    name : str
        Name of the source.
    description : str
        Description of the source.
        By default, ``""``.
    metadata : Mapping[str, str]
        Metadata of the feature.
        By default, ``{}``.
    source_instance : ansys.api.speos.scene.v2.scene_pb2.Scene.SourceInstance, optional
        Source instance to provide if the feature does not have to be created from scratch
        By default, ``None``, means that the feature is created from scratch by default.

    Notes
    -----
    This is a Super class, **Do not instantiate this class yourself**
    """

    def __init__(
        self,
        project: project.Project,
        name: str,
        description: str = "",
        metadata: Mapping[str, str] = {},
        source_instance: Optional[core.Scene.SourceInstance] = None,
    ) -> None:
        self._project = project
        self._name = name
        self._unique_id = None
        self.source_template_link = None
        """Link object for the source template in database."""

        if source_instance is None:
            # Create local SourceTemplate
            self._source_template = core.SourceTemplate(name=name, description=description, metadata=metadata)

            # Create local SourceInstance
            self._source_instance = core.Scene.SourceInstance(name=name, description=description, metadata=metadata)
        else:
            self._unique_id = source_instance.metadata["UniqueId"]
            self.source_template_link = self._project.client.get_item(key=source_instance.source_guid)
            self._reset()

    class _Spectrum:
        def __init__(
            self,
            speos_client: core.SpeosClient,
            name: str,
            message_to_complete: Union[core.SourceTemplate.RayFile, core.SourceTemplate.Surface, core.SourceTemplate.Luminaire],
            spectrum_guid: str = "",
        ) -> None:
            self._message_to_complete = message_to_complete
            if spectrum_guid != "":
                self._spectrum = Spectrum(speos_client=speos_client, name=name + ".Spectrum", key=spectrum_guid)
            else:
                self._spectrum = Spectrum(speos_client=speos_client, name=name + ".Spectrum")

            self._no_spectrum = None  # None means never committed, or deleted
            self._no_spectrum_local = False

        def __str__(self) -> str:
            if self._no_spectrum is None:
                if self._no_spectrum_local is False:
                    return str(self._spectrum)
            else:
                if self._no_spectrum is False:
                    return str(self._spectrum)
            return ""

        def _commit(self) -> BaseSource._Spectrum:
            if not self._no_spectrum_local:
                self._spectrum.commit()
                self._message_to_complete.spectrum_guid = self._spectrum.spectrum_link.key
                self._no_spectrum = self._no_spectrum_local
            return self

        def _reset(self) -> BaseSource._Spectrum:
            self._spectrum.reset()
            if self._no_spectrum is not None:
                self._no_spectrum_local = self._no_spectrum
            return self

        def _delete(self) -> BaseSource._Spectrum:
            self._no_spectrum = None
            return self

    def _to_dict(self) -> dict:
        out_dict = {}

        # SourceInstance (= source guid + source properties)
        if self._project.scene_link and self._unique_id is not None:
            scene_data = self._project.scene_link.get()
            src_inst = next((x for x in scene_data.sources if x.metadata["UniqueId"] == self._unique_id), None)
            if src_inst is not None:
                out_dict = proto_message_utils._replace_guids(speos_client=self._project.client, message=src_inst)
            else:
                out_dict = proto_message_utils._replace_guids(speos_client=self._project.client, message=self._source_instance)
        else:
            out_dict = proto_message_utils._replace_guids(speos_client=self._project.client, message=self._source_instance)

        if "source" not in out_dict.keys():
            # SourceTemplate
            if self.source_template_link is None:
                out_dict["source"] = proto_message_utils._replace_guids(speos_client=self._project.client, message=self._source_template)
            else:
                out_dict["source"] = proto_message_utils._replace_guids(
                    speos_client=self._project.client, message=self.source_template_link.get()
                )

        # # handle spectrum & intensity
        # if self._type is not None:
        #     self._type._to_dict(dict_to_complete=out_dict)

        proto_message_utils._replace_properties(json_dict=out_dict)

        return out_dict

    def get(self, key: str = "") -> list[tuple[str, dict]]:
        """Get dictionary corresponding to the project - read only.

        Parameters
        ----------
        key: str

        Returns
        -------
        str | dict
        """

        if key == "":
            return self._to_dict()
        info = proto_message_utils._value_finder_key_startswith(dict_var=self._to_dict(), key=key)
        try:
            first = next(info)
            return first[1]
        except StopIteration:
            info = proto_message_utils._flatten_dict(dict_var=self._to_dict())
            print("Used key: {} not found in key list: {}.".format(key, info.keys()))

    def __str__(self) -> str:
        """Return the string representation of the source."""
        out_str = ""
        if self._project.scene_link and self._unique_id is not None:
            scene_data = self._project.scene_link.get()
            src_inst = next((x for x in scene_data.sources if x.metadata["UniqueId"] == self._unique_id), None)
            if src_inst is None:
                out_str += "local: "
        else:
            out_str += "local: "

        out_str += proto_message_utils.dict_to_str(dict=self._to_dict())
        return out_str

    def _commit(self) -> BaseSource:
        """Save feature: send the local data to the speos server database.

        Returns
        -------
        ansys.speos.script.source.BaseSource
            Source feature.
        """
        # The _unique_id will help to find correct item in the scene.sources (the list of SourceInstance)
        if self._unique_id is None:
            self._unique_id = str(uuid.uuid4())
            self._source_instance.metadata["UniqueId"] = self._unique_id

        # Save or Update the source template (depending on if it was already saved before)
        if self.source_template_link is None:
            self.source_template_link = self._project.client.source_templates().create(message=self._source_template)
            self._source_instance.source_guid = self.source_template_link.key
        elif self.source_template_link.get() != self._source_template:
            self.source_template_link.set(data=self._source_template)  # Only update if template has changed

        # Update the scene with the source instance
        if self._project.scene_link:
            update_scene = True
            scene_data = self._project.scene_link.get()  # retrieve scene data

            # Look if an element corresponds to the _unique_id
            src_inst = next((x for x in scene_data.sources if x.metadata["UniqueId"] == self._unique_id), None)
            if src_inst is not None:
                if src_inst != self._source_instance:
                    src_inst.CopyFrom(self._source_instance)  # if yes, just replace
                else:
                    update_scene = False
            else:
                scene_data.sources.append(self._source_instance)  # if no, just add it to the list of sources

            if update_scene:  # Update scene only if instance has changed
                self._project.scene_link.set(data=scene_data)  # update scene data

        return self

    def _reset(self) -> BaseSource:
        """Reset feature: override local data by the one from the speos server database.

        Returns
        -------
        ansys.speos.script.source.BaseSource
            Source feature.
        """
        # Reset source template
        if self.source_template_link is not None:
            self._source_template = self.source_template_link.get()

        # Reset source instance
        if self._project.scene_link is not None:
            scene_data = self._project.scene_link.get()  # retrieve scene data
            # Look if an element corresponds to the _unique_id
            src_inst = next((x for x in scene_data.sources if x.metadata["UniqueId"] == self._unique_id), None)
            if src_inst is not None:
                self._source_instance = src_inst
        return self

    def _delete(self) -> BaseSource:
        """Delete feature: delete data from the speos server database.
        The local data are still available

        Returns
        -------
        ansys.speos.script.source.BaseSource
            Source feature.
        """
        # This allows to clean-managed object contained in _luminaire, _rayfile, etc.. Like Spectrum, IntensityTemplate

        # Delete the source template
        if self.source_template_link is not None:
            self.source_template_link.delete()
            self.source_template_link = None

        # Reset then the source_guid (as the source template was deleted just above)
        self._source_instance.source_guid = ""

        # Remove the source from the scene
        scene_data = self._project.scene_link.get()  # retrieve scene data
        src_inst = next((x for x in scene_data.sources if x.metadata["UniqueId"] == self._unique_id), None)
        if src_inst is not None:
            scene_data.sources.remove(src_inst)
            self._project.scene_link.set(data=scene_data)  # update scene data

        # Reset the _unique_id
        self._unique_id = None
        self._source_instance.metadata.pop("UniqueId")
        return self

    def _fill(self, src_inst):
        self._unique_id = src_inst.metadata["UniqueId"]
        self._source_instance = src_inst
        self.source_template_link = self._project.client.get_item(key=src_inst.source_guid)
        self._reset()

    def commit(self) -> BaseSource:
        """Save feature: send the local data to the speos server database.

        Returns
        -------
        ansys.speos.script.source.BaseSource
            Source feature.
        """
        self._spectrum._commit()
        self._commit()
        return self

    def reset(self) -> BaseSource:
        """Reset feature: override local data by the one from the speos server database.

        Returns
        -------
        ansys.speos.script.source.BaseSource
            Source feature.
        """
        self._spectrum._reset()
        self._reset()
        return self

    def delete(self) -> BaseSource:
        """Delete feature: delete data from the speos server database.
        The local data are still available

        Returns
        -------
        ansys.speos.script.source.BaseSource
            Source feature.
        """
        self._spectrum._delete()
        self._delete()
        return self


class Luminaire(BaseSource):
    """LuminaireSource.
    By default, a flux from intensity file is chosen, with an incandescent spectrum.

    Parameters
    ----------
    project : ansys.speos.script.project.Project
        Project that will own the feature.
    name : str
        Name of the feature.
    description : str
        Description of the feature.
        By default, ``""``.
    metadata : Mapping[str, str]
        Metadata of the feature.
        By default, ``{}``.
    default_values : bool
        Uses default values when True.
    """

    def __init__(
        self,
        project: project.Project,
        name: str,
        description: str = "",
        metadata: Mapping[str, str] = {},
        source_instance: Optional[core.Scene.SourceInstance] = None,
        default_values: bool = True,
    ) -> None:
        super().__init__(project=project, name=name, description=description, metadata=metadata, source_instance=source_instance)
        self._luminaire = self._source_template.luminaire
        self._luminaire_props = self._source_instance.luminaire_properties
        self._spectrum = self._Spectrum(
            speos_client=self._project.client,
            name=name,
            message_to_complete=self._luminaire,
            spectrum_guid=self._luminaire.spectrum_guid,
        )

        if default_values:
            # Default values
            self.set_flux_from_intensity_file().set_spectrum().set_incandescent()
            self.set_axis_system()

    def set_flux_from_intensity_file(self) -> Luminaire:
        """Take flux from intensity file provided.

        Returns
        -------
        ansys.speos.script.source.Luminaire
            Luminaire source.
        """
        self._luminaire.flux_from_intensity_file.SetInParent()
        return self

    def set_flux_luminous(self, value: float = 683) -> Luminaire:
        """Set luminous flux.

        Parameters
        ----------
        value : float
            Luminous flux in lumens.
            By default, ``683.0``.

        Returns
        -------
        ansys.speos.script.source.Luminaire
            Luminaire source.
        """
        self._luminaire.luminous_flux.luminous_value = value
        return self

    def set_flux_radiant(self, value: float = 1) -> Luminaire:
        """Set radiant flux.

        Parameters
        ----------
        value : float
            Radiant flux in watts.
            By default, ``1.0``.

        Returns
        -------
        ansys.speos.script.source.Luminaire
            Luminaire source.
        """
        self._luminaire.radiant_flux.radiant_value = value
        return self

    def set_intensity_file_uri(self, uri: str) -> Luminaire:
        """Set intensity file.

        Parameters
        ----------
        uri : str
            IES or EULUMDAT format file uri.

        Returns
        -------
        ansys.speos.script.source.Luminaire
            Luminaire source.
        """
        self._luminaire.intensity_file_uri = uri
        return self

    def set_spectrum(self) -> Spectrum:
        """Set spectrum.

        Returns
        -------
        ansys.speos.script.spectrum.Spectrum
            Spectrum.
        """
        return self._spectrum._spectrum

    def set_axis_system(self, axis_system: List[float] = [0, 0, 0, 1, 0, 0, 0, 1, 0, 0, 0, 1]) -> Luminaire:
        """Set the position of the source.

        Parameters
        ----------
        axis_system : List[float]
            Position of the source [Ox Oy Oz Xx Xy Xz Yx Yy Yz Zx Zy Zz].
            By default, ``[0, 0, 0, 1, 0, 0, 0, 1, 0, 0, 0, 1]``.

        Returns
        -------
        ansys.speos.script.source.Luminaire
            Luminaire source.
        """
        self._luminaire_props.axis_system[:] = axis_system
        return self


class RayFile(BaseSource):
    """RayFile Source.
    By default, flux and spectrum from ray file are selected.

    Parameters
    ----------
    project : ansys.speos.script.project.Project
        Project that will own the feature.
    name : str
        Name of the feature.
    description : str
        Description of the feature.
        By default, ``""``.
    metadata : Mapping[str, str]
        Metadata of the feature.
        By default, ``{}``.
    default_values : bool
        Uses default values when True.
    """

    def __init__(
        self,
        project: project.Project,
        name: str,
        description: str = "",
        metadata: Mapping[str, str] = {},
        source_instance: Optional[core.Scene.SourceInstance] = None,
        default_values: bool = True,
    ) -> None:
        super().__init__(project=project, name=name, description=description, metadata=metadata, source_instance=source_instance)
        self._client = self._project.client
        self._ray_file = self._source_template.rayfile
        self._ray_file_props = self._source_instance.rayfile_properties

        spectrum_guid = ""
        if self._ray_file.HasField("spectrum_guid"):
            spectrum_guid = self._ray_file.spectrum_guid
        self._spectrum = self._Spectrum(
            speos_client=self._client, name=name, message_to_complete=self._ray_file, spectrum_guid=spectrum_guid
        )
        if spectrum_guid == "":
            self.set_spectrum_from_ray_file()

        self._name = name

        if default_values:
            # Default values
            self.set_flux_from_ray_file().set_spectrum_from_ray_file()
            self.set_axis_system()

    def set_ray_file_uri(self, uri: str) -> RayFile:
        """Set ray file.

        Parameters
        ----------
        uri : str
            Rayfile format file uri (.ray or .tm25ray files expected).

        Returns
        -------
        ansys.speos.script.source.RayFile
            RayFile source.
        """
        self._ray_file.ray_file_uri = uri
        return self

    def set_flux_from_ray_file(self) -> RayFile:
        """Take flux from ray file provided.

        Returns
        -------
        ansys.speos.script.source.RayFile
            RayFile source.
        """
        self._ray_file.flux_from_ray_file.SetInParent()
        return self

    def set_flux_luminous(self, value: float = 683) -> RayFile:
        """Set luminous flux.

        Parameters
        ----------
        value : float
            Luminous flux in lumens.
            By default, ``683.0``.

        Returns
        -------
        ansys.speos.script.source.RayFile
            RayFile source.
        """
        self._ray_file.luminous_flux.luminous_value = value
        return self

    def set_flux_radiant(self, value: float = 1) -> RayFile:
        """Set radiant flux.

        Parameters
        ----------
        value : float
            Radiant flux in watts.
            By default, ``1.0``.

        Returns
        -------
        ansys.speos.script.source.RayFile
            RayFile source.
        """
        self._ray_file.radiant_flux.radiant_value = value
        return self

    def set_spectrum_from_ray_file(self) -> RayFile:
        """Take spectrum from ray file provided.

        Returns
        -------
        ansys.speos.script.source.RayFile
            RayFile source.
        """
        self._ray_file.spectrum_from_ray_file.SetInParent()
        self._spectrum._no_spectrum_local = True
        return self

    def set_spectrum(self) -> Spectrum:
        """Set spectrum

        Returns
        -------
        ansys.speos.script.spectrum.Spectrum
            Spectrum.
        """
        if self._ray_file.HasField("spectrum_from_ray_file"):
            guid = ""
            if self._spectrum._spectrum.spectrum_link is not None:
                guid = self._spectrum._spectrum.spectrum_link.key
            self._ray_file.spectrum_guid = guid
        self._spectrum._no_spectrum_local = False
        return self._spectrum._spectrum

    def set_axis_system(self, axis_system: List[float] = [0, 0, 0, 1, 0, 0, 0, 1, 0, 0, 0, 1]) -> RayFile:
        """Set position of the source.

        Parameters
        ----------
        axis_system : List[float]
            Position of the source [Ox Oy Oz Xx Xy Xz Yx Yy Yz Zx Zy Zz].
            By default, ``[0, 0, 0, 1, 0, 0, 0, 1, 0, 0, 0, 1]``.

        Returns
        -------
        ansys.speos.script.source.RayFile
            RayFile Source.
        """
        self._ray_file_props.axis_system[:] = axis_system
        return self

    def set_exit_geometries(self, exit_geometries: List[GeoRef] = []) -> RayFile:
        """Set exit geometries.

        Parameters
        ----------
        exit_geometries : List[ansys.speos.script.geo_ref.GeoRef]
            Exit Geometries that will use this rayfile source.
            By default, ``[]``.

        Returns
        -------
        ansys.speos.script.source.RayFile
            RayFile Source.
        """
        if exit_geometries == []:
            self._ray_file_props.ClearField("exit_geometries")
        else:
            self._ray_file_props.exit_geometries.geo_paths[:] = [gr.to_native_link() for gr in exit_geometries]

        return self


class Surface(BaseSource):
    """Type of Source : Surface.
    By default, a luminous flux and exitance constant are chosen. With a monochromatic spectrum,
    and lambertian intensity (cos with N = 1).

    Parameters
    ----------
    speos_client : ansys.speos.core.client.SpeosClient
        The Speos instance client.
    name : str
        Name of the source feature.
    surface : ansys.api.speos.source.v1.source_pb2.SourceTemplate.Surface
        Surface source to complete.
    surface_props : ansys.api.speos.scene.v2.scene_pb2.Scene.SourceInstance.SurfaceProperties
        Surface source properties to complete.
    default_values : bool
        Uses default values when True.
    """

    class ExitanceVariable:
        """Type of surface source exitance : exitance variable.

        Parameters
        ----------
        exitance_variable : ansys.api.speos.source.v1.source_pb2.SourceTemplate.Surface.ExitanceVariable
            Exitance variable to complete.
        exitance_variable_props : ansys.api.speos.scene.v2.scene_pb2.Scene.SourceInstance.SurfaceProperties.ExitanceVariableProperties
            Exitance variable properties to complete.
        default_values : bool
            Uses default values when True.
                stable_ctr : bool
            Variable to indicate if usage is inside class scope

        Notes
        -----
        **Do not instantiate this class yourself**, use set_exitance_variable method available in Source classes.
        """

        def __init__(
            self,
            exitance_variable: core.SourceTemplate.Surface.ExitanceVariable,
            exitance_variable_props: core.Scene.SourceInstance.SurfaceProperties.ExitanceVariableProperties,
            default_values: bool = True,
            stable_ctr: bool = False,
        ) -> None:
            if not stable_ctr:
                msg = "ExitanceVariable class instantiated outside of class scope"
                raise RuntimeError(msg)
            self._exitance_variable = exitance_variable
            self._exitance_variable_props = exitance_variable_props

            if default_values:
                # Default values
                self.set_axis_plane()

        def set_xmp_file_uri(self, uri: str) -> Surface.ExitanceVariable:
            """Set exitance xmp file.

            Parameters
            ----------
            uri : str
                XMP file describing exitance.

            Returns
            -------
            ansys.speos.script.source.Surface.ExitanceVariable
                ExitanceVariable of surface source.
            """
            self._exitance_variable.exitance_xmp_file_uri = uri
            return self

        def set_axis_plane(self, axis_plane: List[float] = [0, 0, 0, 1, 0, 0, 0, 1, 0]) -> Surface.ExitanceVariable:
            """Set position of the exitance map.

            Parameters
            ----------
            axis_plane : List[float]
                Position of the exitance map [Ox Oy Oz Xx Xy Xz Yx Yy Yz].
                By default, ``[0, 0, 0, 1, 0, 0, 0, 1, 0]``.

            Returns
            -------
            ansys.speos.script.source.Surface.ExitanceVariable
                ExitanceVariable of surface Source.
            """
            self._exitance_variable_props.axis_plane[:] = axis_plane
            return self

    def __init__(
        self,
        project: project.Project,
        name: str,
        description: str = "",
        metadata: Mapping[str, str] = {},
        source_instance: Optional[core.Scene.SourceInstance] = None,
        default_values: bool = True,
    ) -> None:
        super().__init__(project=project, name=name, description=description, metadata=metadata, source_instance=source_instance)
        self._speos_client = self._project.client
        self._surface = self._source_template.surface
        self._name = name
        self._surface_props = self._source_instance.surface_properties

        spectrum_guid = ""
        if self._surface.HasField("spectrum_guid"):
            spectrum_guid = self._surface.spectrum_guid
        self._spectrum = self._Spectrum(
            speos_client=self._speos_client, name=name, message_to_complete=self._surface, spectrum_guid=spectrum_guid
        )

        self._intensity = Intensity(
            speos_client=self._speos_client,
            name=name + ".Intensity",
            intensity_props_to_complete=self._surface_props.intensity_properties,
            key=self._surface.intensity_guid,
        )

        # Attribute gathering more complex exitance type
        self._exitance_type = None

        if default_values:
            # Default values
            self.set_flux_luminous().set_exitance_constant(geometries=[]).set_intensity()
            self.set_spectrum()

    def set_flux_from_intensity_file(self) -> Surface:
        """Take flux from intensity file provided.

        Returns
        -------
        ansys.speos.script.source.Surface
            Surface source.
        """
        self._surface.flux_from_intensity_file.SetInParent()
        return self

    def set_flux_luminous(self, value: float = 683) -> Surface:
        """Set luminous flux.

        Parameters
        ----------
        value : float
            Luminous flux in lumens.
            By default, ``683.0``.

        Returns
        -------
        ansys.speos.script.source.Surface
            Surface source.
        """
        self._surface.luminous_flux.luminous_value = value
        return self

    def set_flux_radiant(self, value: float = 1) -> Surface:
        """Set radiant flux.

        Parameters
        ----------
        value : float
            Radiant flux in watts.
            By default, ``1.0``.

        Returns
        -------
        ansys.speos.script.source.Surface
            Surface source.
        """
        self._surface.radiant_flux.radiant_value = value
        return self

    def set_flux_luminous_intensity(self, value: float = 5) -> Surface:
        """Set luminous intensity flux.

        Parameters
        ----------
        value : float
            Luminous intensity in candelas.
            By default, ``5.0``.

        Returns
        -------
        ansys.speos.script.source.Surface
            Surface source.
        """
        self._surface.luminous_intensity_flux.luminous_intensity_value = value
        return self

    def set_intensity(self) -> Intensity:
        """Set intensity.

        Returns
        -------
        ansys.speos.script.intensity.Intensity
            Intensity.
        """
        return self._intensity

    def set_exitance_constant(self, geometries: List[tuple[GeoRef, bool]]) -> Surface:
        """Set exitance constant.

        Parameters
        ----------
        geometries : List[tuple[ansys.speos.script.geo_ref.GeoRef, bool]]
            List of (face, reverseNormal).

        Returns
        -------
        ansys.speos.script.source.Surface
            Surface source.
        """
        self._exitance_type = None

        self._surface.exitance_constant.SetInParent()
        self._surface_props.exitance_constant_properties.ClearField("geo_paths")
        if geometries != []:
            my_list = [
                core.Scene.GeoPath(geo_path=gr.to_native_link(), reverse_normal=reverse_normal) for (gr, reverse_normal) in geometries
            ]
            self._surface_props.exitance_constant_properties.geo_paths.extend(my_list)
        return self

    def set_exitance_variable(self) -> Surface.ExitanceVariable:
        """Set exitance variable, taken from XMP map.

        Returns
        -------
        ansys.speos.script.source.Surface.ExitanceVariable
            ExitanceVariable of surface source.
        """
        if self._exitance_type is None and self._surface.HasField("exitance_variable"):
            self._exitance_type = Surface.ExitanceVariable(
                exitance_variable=self._surface.exitance_variable,
                exitance_variable_props=self._surface_props.exitance_variable_properties,
                default_values=False,
                stable_ctr=True,
            )
        elif type(self._exitance_type) != Surface.ExitanceVariable:
            self._exitance_type = Surface.ExitanceVariable(
                exitance_variable=self._surface.exitance_variable,
                exitance_variable_props=self._surface_props.exitance_variable_properties,
                stable_ctr=True,
            )
        return self._exitance_type

    def set_spectrum_from_xmp_file(self) -> Surface:
        """Take spectrum from xmp file provided.

        Returns
        -------
        ansys.speos.script.source.Surface
            Surface source.
        """
        self._surface.spectrum_from_xmp_file.SetInParent()
        self._spectrum._no_spectrum_local = True
        return self

    def set_spectrum(self) -> Spectrum:
        """Set spectrum

        Returns
        -------
        ansys.speos.script.spectrum.Spectrum
            Spectrum.
        """
<<<<<<< HEAD

        if key == "":
            return self._to_dict()
        info = proto_message_utils._value_finder_key_startswith(dict_var=self._to_dict(), key=key)
        try:
            first = next(info)
            return first[1]
        except StopIteration:
            info = proto_message_utils._flatten_dict(dict_var=self._to_dict())
            print("Used key: {} not found in key list: {}.".format(key, info.keys()))
=======
        if self._surface.HasField("spectrum_from_xmp_file"):
            guid = ""
            if self._spectrum._spectrum.spectrum_link is not None:
                guid = self._spectrum._spectrum.spectrum_link.key
            self._surface.spectrum_guid = guid
        self._spectrum._no_spectrum_local = False
        return self._spectrum._spectrum
>>>>>>> a4a47559

    def __str__(self) -> str:
        out_str = ""
        out_str += str(self._intensity)
        out_str += "\n" + str(self._spectrum)
        return out_str

    def commit(self) -> Surface:
        """Save feature: send the local data to the speos server database.

        Returns
        -------
        ansys.speos.script.source.Surface
            Source feature.
        """
        # intensity
        self._intensity.commit()
        self._surface.intensity_guid = self._intensity.intensity_template_link.key

        # spectrum & source
        super().commit()
        return self

    def reset(self) -> Surface:
        """Reset feature: override local data by the one from the speos server database.

        Returns
        -------
        ansys.speos.script.source.Surface
            Source feature.
        """
        self._intensity.reset()
        # spectrum & source
        super().reset()
        return self

    def delete(self) -> Surface:
        """Delete feature: delete data from the speos server database.
        The local data are still available

        Returns
        -------
        ansys.speos.script.source.Surface
            Source feature.
        """
        self._intensity.delete()
        # spectrum & source
        super().delete()
        return self<|MERGE_RESOLUTION|>--- conflicted
+++ resolved
@@ -910,18 +910,6 @@
         ansys.speos.script.spectrum.Spectrum
             Spectrum.
         """
-<<<<<<< HEAD
-
-        if key == "":
-            return self._to_dict()
-        info = proto_message_utils._value_finder_key_startswith(dict_var=self._to_dict(), key=key)
-        try:
-            first = next(info)
-            return first[1]
-        except StopIteration:
-            info = proto_message_utils._flatten_dict(dict_var=self._to_dict())
-            print("Used key: {} not found in key list: {}.".format(key, info.keys()))
-=======
         if self._surface.HasField("spectrum_from_xmp_file"):
             guid = ""
             if self._spectrum._spectrum.spectrum_link is not None:
@@ -929,7 +917,6 @@
             self._surface.spectrum_guid = guid
         self._spectrum._no_spectrum_local = False
         return self._spectrum._spectrum
->>>>>>> a4a47559
 
     def __str__(self) -> str:
         out_str = ""
