# Copyright (C) 2023 - 2024 ANSYS, Inc. and/or its affiliates.
# SPDX-License-Identifier: MIT
#
#
# Permission is hereby granted, free of charge, to any person obtaining a copy
# of this software and associated documentation files (the "Software"), to deal
# in the Software without restriction, including without limitation the rights
# to use, copy, modify, merge, publish, distribute, sublicense, and/or sell
# copies of the Software, and to permit persons to whom the Software is
# furnished to do so, subject to the following conditions:
#
# The above copyright notice and this permission notice shall be included in all
# copies or substantial portions of the Software.
#
# THE SOFTWARE IS PROVIDED "AS IS", WITHOUT WARRANTY OF ANY KIND, EXPRESS OR
# IMPLIED, INCLUDING BUT NOT LIMITED TO THE WARRANTIES OF MERCHANTABILITY,
# FITNESS FOR A PARTICULAR PURPOSE AND NONINFRINGEMENT. IN NO EVENT SHALL THE
# AUTHORS OR COPYRIGHT HOLDERS BE LIABLE FOR ANY CLAIM, DAMAGES OR OTHER
# LIABILITY, WHETHER IN AN ACTION OF CONTRACT, TORT OR OTHERWISE, ARISING FROM,
# OUT OF OR IN CONNECTION WITH THE SOFTWARE OR THE USE OR OTHER DEALINGS IN THE
# SOFTWARE.

"""Provides a way to interact with Speos feature: Source."""
from __future__ import annotations

from typing import List, Mapping, Optional, Union
import uuid

from ansys.speos import core as core
import ansys.speos.core as core
from ansys.speos.script import project as project
from ansys.speos.script import proto_message_utils as proto_message_utils
from ansys.speos.script.geo_ref import GeoRef
from ansys.speos.script.intensity import Intensity
import ansys.speos.script.project as project
import ansys.speos.script.proto_message_utils as proto_message_utils
from ansys.speos.script.spectrum import Spectrum

src_type_change_error = "A source feature can't change its type. Please delete this one and create a new one with correct type."


class BaseSource:
<<<<<<< HEAD
    def __init__(
        self,
        project: project.Project,
        name: str,
        description: str = "",
        metadata: Mapping[str, str] = {},
        source_instance: Optional[core.Scene.SourceInstance] = None,
    ) -> None:
        self._project = project
        self._name = name
        self._unique_id = None
        self.source_template_link = None
        """Link object for the source template in database."""

        if source_instance is None:
            # Create local SourceTemplate
            self._source_template = core.SourceTemplate(name=name, description=description, metadata=metadata)

            # Create local SourceInstance
            self._source_instance = core.Scene.SourceInstance(name=name, description=description, metadata=metadata)
        else:
            self._unique_id = source_instance.metadata["UniqueId"]
            self.source_template_link = self._project.client.get_item(key=source_instance.source_guid)
            self._reset()
=======
    """
    Super Class for all sources

    Parameters
    ----------
    project : ansys.speos.script.project.Project
        Project in which source shall be created.
    name : str
        Name of the source.
    description : str
        Description of the source.
        By default, ``""``.
    metadata : Mapping[str, str]
        Metadata of the feature.
        By default, ``{}``.
    source_instance : ansys.api.speos.scene.v2.scene_pb2.Scene.SourceInstance, optional
        Source instance to provide if the feature does not have to be created from scratch
        By default, ``None``, means that the feature is created from scratch by default.

    Notes
    -----
    This is a Super class, **Do not instantiate this class yourself**
    """
>>>>>>> a4a47559

    def __init__(
        self,
        project: project.Project,
        name: str,
        description: str = "",
        metadata: Mapping[str, str] = {},
        source_instance: Optional[core.Scene.SourceInstance] = None,
    ) -> None:
        self._project = project
        self._name = name
        self._unique_id = None
        self.source_template_link = None
        """Link object for the source template in database."""

        if source_instance is None:
            # Create local SourceTemplate
            self._source_template = core.SourceTemplate(name=name, description=description, metadata=metadata)

            # Create local SourceInstance
            self._source_instance = core.Scene.SourceInstance(name=name, description=description, metadata=metadata)
        else:
            self._unique_id = source_instance.metadata["UniqueId"]
            self.source_template_link = self._project.client.get_item(key=source_instance.source_guid)
            self._reset()

    class _Spectrum:
        def __init__(
            self,
            speos_client: core.SpeosClient,
            name: str,
            message_to_complete: Union[core.SourceTemplate.RayFile, core.SourceTemplate.Surface, core.SourceTemplate.Luminaire],
            spectrum_guid: str = "",
        ) -> None:
            self._message_to_complete = message_to_complete
            if spectrum_guid != "":
                self._spectrum = Spectrum(speos_client=speos_client, name=name + ".Spectrum", key=spectrum_guid)
            else:
                self._spectrum = Spectrum(speos_client=speos_client, name=name + ".Spectrum")

            self._no_spectrum = None  # None means never committed, or deleted
            self._no_spectrum_local = False

        def __str__(self) -> str:
            if self._no_spectrum is None:
                if self._no_spectrum_local is False:
                    return str(self._spectrum)
            else:
                if self._no_spectrum is False:
                    return str(self._spectrum)
            return ""

        def _commit(self) -> BaseSource._Spectrum:
            if not self._no_spectrum_local:
                self._spectrum.commit()
                self._message_to_complete.spectrum_guid = self._spectrum.spectrum_link.key
                self._no_spectrum = self._no_spectrum_local
            return self

        def _reset(self) -> BaseSource._Spectrum:
            self._spectrum.reset()
            if self._no_spectrum is not None:
                self._no_spectrum_local = self._no_spectrum
            return self

        def _delete(self) -> BaseSource._Spectrum:
            self._no_spectrum = None
            return self

    def _to_dict(self) -> dict:
        out_dict = {}

        # SourceInstance (= source guid + source properties)
        if self._project.scene_link and self._unique_id is not None:
            scene_data = self._project.scene_link.get()
            src_inst = next((x for x in scene_data.sources if x.metadata["UniqueId"] == self._unique_id), None)
            if src_inst is not None:
                out_dict = proto_message_utils._replace_guids(speos_client=self._project.client, message=src_inst)
            else:
                out_dict = proto_message_utils._replace_guids(speos_client=self._project.client, message=self._source_instance)
        else:
            out_dict = proto_message_utils._replace_guids(speos_client=self._project.client, message=self._source_instance)

        if "source" not in out_dict.keys():
            # SourceTemplate
            if self.source_template_link is None:
                out_dict["source"] = proto_message_utils._replace_guids(speos_client=self._project.client, message=self._source_template)
            else:
                out_dict["source"] = proto_message_utils._replace_guids(
                    speos_client=self._project.client, message=self.source_template_link.get()
                )

        # # handle spectrum & intensity
        # if self._type is not None:
        #     self._type._to_dict(dict_to_complete=out_dict)

        proto_message_utils._replace_properties(json_dict=out_dict)

        return out_dict

    def get(self, key: str = "") -> list[tuple[str, dict]]:
        """Get dictionary corresponding to the project - read only.

        Parameters
        ----------
        key: str

        Returns
        -------
<<<<<<< HEAD

=======
        str | dict
>>>>>>> a4a47559
        """

        if key == "":
            return self._to_dict()
<<<<<<< HEAD
        info = list(proto_message_utils._value_finder_key_startswith(dict_var=self._to_dict(), key=key))
        if info:
            return info
        else:
=======
        info = proto_message_utils._value_finder_key_startswith(dict_var=self._to_dict(), key=key)
        try:
            first = next(info)
            return first[1]
        except StopIteration:
>>>>>>> a4a47559
            info = proto_message_utils._flatten_dict(dict_var=self._to_dict())
            print("Used key: {} not found in key list: {}.".format(key, info.keys()))

    def __str__(self) -> str:
        """Return the string representation of the source."""
        out_str = ""
        if self._project.scene_link and self._unique_id is not None:
            scene_data = self._project.scene_link.get()
            src_inst = next((x for x in scene_data.sources if x.metadata["UniqueId"] == self._unique_id), None)
            if src_inst is None:
                out_str += "local: "
        else:
            out_str += "local: "

        out_str += proto_message_utils.dict_to_str(dict=self._to_dict())
        return out_str

    def _commit(self) -> BaseSource:
        """Save feature: send the local data to the speos server database.

        Returns
        -------
<<<<<<< HEAD
        ansys.speos.script.source.Source
=======
        ansys.speos.script.source.BaseSource
>>>>>>> a4a47559
            Source feature.
        """
        # The _unique_id will help to find correct item in the scene.sources (the list of SourceInstance)
        if self._unique_id is None:
            self._unique_id = str(uuid.uuid4())
            self._source_instance.metadata["UniqueId"] = self._unique_id

        # Save or Update the source template (depending on if it was already saved before)
        if self.source_template_link is None:
            self.source_template_link = self._project.client.source_templates().create(message=self._source_template)
            self._source_instance.source_guid = self.source_template_link.key
        elif self.source_template_link.get() != self._source_template:
            self.source_template_link.set(data=self._source_template)  # Only update if template has changed

        # Update the scene with the source instance
        if self._project.scene_link:
            update_scene = True
            scene_data = self._project.scene_link.get()  # retrieve scene data

            # Look if an element corresponds to the _unique_id
            src_inst = next((x for x in scene_data.sources if x.metadata["UniqueId"] == self._unique_id), None)
            if src_inst is not None:
                if src_inst != self._source_instance:
                    src_inst.CopyFrom(self._source_instance)  # if yes, just replace
                else:
                    update_scene = False
            else:
                scene_data.sources.append(self._source_instance)  # if no, just add it to the list of sources

            if update_scene:  # Update scene only if instance has changed
                self._project.scene_link.set(data=scene_data)  # update scene data

        return self

    def _reset(self) -> BaseSource:
        """Reset feature: override local data by the one from the speos server database.

        Returns
        -------
<<<<<<< HEAD
        ansys.speos.script.source.Source
=======
        ansys.speos.script.source.BaseSource
>>>>>>> a4a47559
            Source feature.
        """
        # Reset source template
        if self.source_template_link is not None:
            self._source_template = self.source_template_link.get()

        # Reset source instance
        if self._project.scene_link is not None:
            scene_data = self._project.scene_link.get()  # retrieve scene data
            # Look if an element corresponds to the _unique_id
            src_inst = next((x for x in scene_data.sources if x.metadata["UniqueId"] == self._unique_id), None)
            if src_inst is not None:
                self._source_instance = src_inst
        return self

    def _delete(self) -> BaseSource:
        """Delete feature: delete data from the speos server database.
        The local data are still available

        Returns
        -------
<<<<<<< HEAD
        ansys.speos.script.source.Source
=======
        ansys.speos.script.source.BaseSource
>>>>>>> a4a47559
            Source feature.
        """
        # This allows to clean-managed object contained in _luminaire, _rayfile, etc.. Like Spectrum, IntensityTemplate

        # Delete the source template
        if self.source_template_link is not None:
            self.source_template_link.delete()
            self.source_template_link = None

        # Reset then the source_guid (as the source template was deleted just above)
        self._source_instance.source_guid = ""

        # Remove the source from the scene
        scene_data = self._project.scene_link.get()  # retrieve scene data
        src_inst = next((x for x in scene_data.sources if x.metadata["UniqueId"] == self._unique_id), None)
        if src_inst is not None:
            scene_data.sources.remove(src_inst)
            self._project.scene_link.set(data=scene_data)  # update scene data

        # Reset the _unique_id
        self._unique_id = None
        self._source_instance.metadata.pop("UniqueId")
        return self

    def _fill(self, src_inst):
        self._unique_id = src_inst.metadata["UniqueId"]
        self._source_instance = src_inst
        self.source_template_link = self._project.client.get_item(key=src_inst.source_guid)
        self._reset()

<<<<<<< HEAD

class Luminaire(BaseSource):
    """LuminaireSource.
    By default, a flux from intensity file is chosen, with an incandescent spectrum.

=======
    def commit(self) -> BaseSource:
        """Save feature: send the local data to the speos server database.

        Returns
        -------
        ansys.speos.script.source.BaseSource
            Source feature.
        """
        self._spectrum._commit()
        self._commit()
        return self

    def reset(self) -> BaseSource:
        """Reset feature: override local data by the one from the speos server database.

        Returns
        -------
        ansys.speos.script.source.BaseSource
            Source feature.
        """
        self._spectrum._reset()
        self._reset()
        return self

    def delete(self) -> BaseSource:
        """Delete feature: delete data from the speos server database.
        The local data are still available

        Returns
        -------
        ansys.speos.script.source.BaseSource
            Source feature.
        """
        self._spectrum._delete()
        self._delete()
        return self


class Luminaire(BaseSource):
    """LuminaireSource.
    By default, a flux from intensity file is chosen, with an incandescent spectrum.

>>>>>>> a4a47559
    Parameters
    ----------
    project : ansys.speos.script.project.Project
        Project that will own the feature.
    name : str
        Name of the feature.
    description : str
        Description of the feature.
        By default, ``""``.
    metadata : Mapping[str, str]
        Metadata of the feature.
        By default, ``{}``.
    default_values : bool
        Uses default values when True.
    """
<<<<<<< HEAD

    def __init__(
        self,
        project: project.Project,
        name: str,
        description: str = "",
        metadata: Mapping[str, str] = {},
        source_instance: Optional[core.Scene.SourceInstance] = None,
        default_values: bool = True,
    ) -> None:
        super().__init__(project=project, name=name, description=description, metadata=metadata, source_instance=source_instance)
        self._luminaire = self._source_template.luminaire
        self._luminaire_props = self._source_instance.luminaire_properties
        self._spectrum = self._Spectrum(
            speos_client=self._project.client,
            name=name,
            message_to_complete=self._luminaire,
            spectrum_guid=self._luminaire.spectrum_guid,
        )

        if default_values:
            # Default values
            self.set_flux_from_intensity_file().set_spectrum().set_incandescent()
            self.set_axis_system()

    def set_flux_from_intensity_file(self) -> Luminaire:
        """Take flux from intensity file provided.

        Returns
        -------
        ansys.speos.script.source.Source.Luminaire
            Luminaire source.
        """
        self._luminaire.flux_from_intensity_file.SetInParent()
        return self

=======

    def __init__(
        self,
        project: project.Project,
        name: str,
        description: str = "",
        metadata: Mapping[str, str] = {},
        source_instance: Optional[core.Scene.SourceInstance] = None,
        default_values: bool = True,
    ) -> None:
        super().__init__(project=project, name=name, description=description, metadata=metadata, source_instance=source_instance)
        self._luminaire = self._source_template.luminaire
        self._luminaire_props = self._source_instance.luminaire_properties
        self._spectrum = self._Spectrum(
            speos_client=self._project.client,
            name=name,
            message_to_complete=self._luminaire,
            spectrum_guid=self._luminaire.spectrum_guid,
        )

        if default_values:
            # Default values
            self.set_flux_from_intensity_file().set_spectrum().set_incandescent()
            self.set_axis_system()

    def set_flux_from_intensity_file(self) -> Luminaire:
        """Take flux from intensity file provided.

        Returns
        -------
        ansys.speos.script.source.Luminaire
            Luminaire source.
        """
        self._luminaire.flux_from_intensity_file.SetInParent()
        return self

>>>>>>> a4a47559
    def set_flux_luminous(self, value: float = 683) -> Luminaire:
        """Set luminous flux.

        Parameters
        ----------
        value : float
            Luminous flux in lumens.
            By default, ``683.0``.

        Returns
        -------
<<<<<<< HEAD
        ansys.speos.script.source.Source.Luminaire
=======
        ansys.speos.script.source.Luminaire
>>>>>>> a4a47559
            Luminaire source.
        """
        self._luminaire.luminous_flux.luminous_value = value
        return self

    def set_flux_radiant(self, value: float = 1) -> Luminaire:
        """Set radiant flux.

        Parameters
        ----------
        value : float
            Radiant flux in watts.
            By default, ``1.0``.
<<<<<<< HEAD

        Returns
        -------
        ansys.speos.script.source.Source.Luminaire
            Luminaire source.
        """
        self._luminaire.radiant_flux.radiant_value = value
        return self

    def set_intensity_file_uri(self, uri: str) -> Luminaire:
        """Set intensity file.

        Parameters
        ----------
        uri : str
            IES or EULUMDAT format file uri.

        Returns
        -------
        ansys.speos.script.source.Source.Luminaire
            Luminaire source.
        """
        self._luminaire.intensity_file_uri = uri
        return self

    def set_spectrum(self) -> Spectrum:
        """Set spectrum.

        Returns
        -------
        ansys.speos.script.spectrum.Spectrum
            Spectrum.
        """
        return self._spectrum._spectrum

    def set_axis_system(self, axis_system: List[float] = [0, 0, 0, 1, 0, 0, 0, 1, 0, 0, 0, 1]) -> Luminaire:
        """Set the position of the source.

        Parameters
        ----------
        axis_system : List[float]
            Position of the source [Ox Oy Oz Xx Xy Xz Yx Yy Yz Zx Zy Zz].
            By default, ``[0, 0, 0, 1, 0, 0, 0, 1, 0, 0, 0, 1]``.

        Returns
        -------
        ansys.speos.script.source.Source.Luminaire
            Luminaire source.
        """
        self._luminaire_props.axis_system[:] = axis_system
        return self

    def commit(self) -> Luminaire:
        self._spectrum._commit()
        self._commit()
        return self

    def reset(self) -> Luminaire:
        self._spectrum._reset()
        self._reset()
        return self

    def delete(self) -> Luminaire:
        self._spectrum._delete()
        self._delete()
        return self


class RayFile(BaseSource):
    """RayFile Source.
    By default, flux and spectrum from ray file are selected.

    Parameters
    ----------
    project : ansys.speos.script.project.Project
        Project that will own the feature.
    name : str
        Name of the feature.
    description : str
        Description of the feature.
        By default, ``""``.
    metadata : Mapping[str, str]
        Metadata of the feature.
        By default, ``{}``.
    default_values : bool
        Uses default values when True.
    """

    def __init__(
        self,
        project: project.Project,
        name: str,
        description: str = "",
        metadata: Mapping[str, str] = {},
        source_instance: Optional[core.Scene.SourceInstance] = None,
        default_values: bool = True,
    ) -> None:
        super().__init__(project=project, name=name, description=description, metadata=metadata, source_instance=source_instance)
        self._client = self._project.client
        self._ray_file = self._source_template.rayfile
        self._ray_file_props = self._source_instance.rayfile_properties

        spectrum_guid = ""
        if self._ray_file.HasField("spectrum_guid"):
            spectrum_guid = self._ray_file.spectrum_guid
        self._spectrum = self._Spectrum(
            speos_client=self._client, name=name, message_to_complete=self._ray_file, spectrum_guid=spectrum_guid
        )
        self._name = name

        if default_values:
            # Default values
            self.set_flux_from_ray_file().set_spectrum_from_ray_file()
            self.set_axis_system()

    def set_ray_file_uri(self, uri: str) -> RayFile:
        """Set ray file.

        Parameters
        ----------
        uri : str
            Rayfile format file uri (.ray or .tm25ray files expected).

        Returns
        -------
        ansys.speos.script.source.Source.RayFile
            RayFile source.
        """
        self._ray_file.ray_file_uri = uri
        return self

    def set_flux_from_ray_file(self) -> RayFile:
        """Take flux from ray file provided.

        Returns
        -------
        ansys.speos.script.source.Source.RayFile
            RayFile source.
        """
        self._ray_file.flux_from_ray_file.SetInParent()
        return self

    def set_flux_luminous(self, value: float = 683) -> RayFile:
        """Set luminous flux.

        Parameters
        ----------
        value : float
            Luminous flux in lumens.
            By default, ``683.0``.

        Returns
        -------
        ansys.speos.script.source.Source.RayFile
            RayFile source.
        """
        self._ray_file.luminous_flux.luminous_value = value
        return self

    def set_flux_radiant(self, value: float = 1) -> RayFile:
        """Set radiant flux.

        Parameters
        ----------
        value : float
            Radiant flux in watts.
            By default, ``1.0``.

        Returns
        -------
        ansys.speos.script.source.Source.RayFile
            RayFile source.
        """
        self._ray_file.radiant_flux.radiant_value = value
        return self

    def set_spectrum_from_ray_file(self) -> RayFile:
        """Take spectrum from ray file provided.

        Returns
        -------
        ansys.speos.script.source.Source.RayFile
            RayFile source.
        """
        self._ray_file.spectrum_from_ray_file.SetInParent()
        self._spectrum._no_spectrum_local = True
        return self

    def set_spectrum(self) -> Spectrum:
        """Set spectrum

        Returns
        -------
        ansys.speos.script.spectrum.Spectrum
            Spectrum.
        """
        if self._ray_file.HasField("spectrum_from_ray_file"):
            guid = ""
            if self._spectrum._spectrum.spectrum_link is not None:
                guid = self._spectrum._spectrum.spectrum_link.key
            self._ray_file.spectrum_guid = guid
        self._spectrum._no_spectrum_local = False
        return self._spectrum._spectrum

    def set_axis_system(self, axis_system: List[float] = [0, 0, 0, 1, 0, 0, 0, 1, 0, 0, 0, 1]) -> RayFile:
        """Set position of the source.

        Parameters
        ----------
        axis_system : List[float]
            Position of the source [Ox Oy Oz Xx Xy Xz Yx Yy Yz Zx Zy Zz].
            By default, ``[0, 0, 0, 1, 0, 0, 0, 1, 0, 0, 0, 1]``.

        Returns
        -------
        ansys.speos.script.source.Source.RayFile
            RayFile Source.
        """
        self._ray_file_props.axis_system[:] = axis_system
        return self

    def set_exit_geometries(self, exit_geometries: List[GeoRef] = []) -> RayFile:
        """Set exit geometries.

        Parameters
        ----------
        exit_geometries : List[ansys.speos.script.geo_ref.GeoRef]
            Exit Geometries that will use this rayfile source.
            By default, ``[]``.

        Returns
        -------
        ansys.speos.script.source.Source.RayFile
            RayFile Source.
        """
        if exit_geometries == []:
            self._ray_file_props.ClearField("exit_geometries")
        else:
            self._ray_file_props.exit_geometries.geo_paths[:] = [gr.to_native_link() for gr in exit_geometries]

        return self

    def commit(self) -> RayFile:
        self._spectrum._commit()
        self._commit()
        return self

    def reset(self) -> RayFile:
        self._spectrum._reset()
        self._reset()
        return self

    def delete(self) -> RayFile:
        self._spectrum._delete()
        self._delete()
        return self


class Surface(BaseSource):
    """Type of Source : Surface.
    By default, a luminous flux and exitance constant are chosen. With a monochromatic spectrum,
    and lambertian intensity (cos with N = 1).

    Parameters
    ----------
    speos_client : ansys.speos.core.client.SpeosClient
        The Speos instance client.
    name : str
        Name of the source feature.
    surface : ansys.api.speos.source.v1.source_pb2.SourceTemplate.Surface
        Surface source to complete.
    surface_props : ansys.api.speos.scene.v2.scene_pb2.Scene.SourceInstance.SurfaceProperties
        Surface source properties to complete.
    default_values : bool
        Uses default values when True.
    """

=======

        Returns
        -------
        ansys.speos.script.source.Luminaire
            Luminaire source.
        """
        self._luminaire.radiant_flux.radiant_value = value
        return self

    def set_intensity_file_uri(self, uri: str) -> Luminaire:
        """Set intensity file.

        Parameters
        ----------
        uri : str
            IES or EULUMDAT format file uri.

        Returns
        -------
        ansys.speos.script.source.Luminaire
            Luminaire source.
        """
        self._luminaire.intensity_file_uri = uri
        return self

    def set_spectrum(self) -> Spectrum:
        """Set spectrum.

        Returns
        -------
        ansys.speos.script.spectrum.Spectrum
            Spectrum.
        """
        return self._spectrum._spectrum

    def set_axis_system(self, axis_system: List[float] = [0, 0, 0, 1, 0, 0, 0, 1, 0, 0, 0, 1]) -> Luminaire:
        """Set the position of the source.

        Parameters
        ----------
        axis_system : List[float]
            Position of the source [Ox Oy Oz Xx Xy Xz Yx Yy Yz Zx Zy Zz].
            By default, ``[0, 0, 0, 1, 0, 0, 0, 1, 0, 0, 0, 1]``.

        Returns
        -------
        ansys.speos.script.source.Luminaire
            Luminaire source.
        """
        self._luminaire_props.axis_system[:] = axis_system
        return self


class RayFile(BaseSource):
    """RayFile Source.
    By default, flux and spectrum from ray file are selected.

    Parameters
    ----------
    project : ansys.speos.script.project.Project
        Project that will own the feature.
    name : str
        Name of the feature.
    description : str
        Description of the feature.
        By default, ``""``.
    metadata : Mapping[str, str]
        Metadata of the feature.
        By default, ``{}``.
    default_values : bool
        Uses default values when True.
    """

    def __init__(
        self,
        project: project.Project,
        name: str,
        description: str = "",
        metadata: Mapping[str, str] = {},
        source_instance: Optional[core.Scene.SourceInstance] = None,
        default_values: bool = True,
    ) -> None:
        super().__init__(project=project, name=name, description=description, metadata=metadata, source_instance=source_instance)
        self._client = self._project.client
        self._ray_file = self._source_template.rayfile
        self._ray_file_props = self._source_instance.rayfile_properties

        spectrum_guid = ""
        if self._ray_file.HasField("spectrum_guid"):
            spectrum_guid = self._ray_file.spectrum_guid
        self._spectrum = self._Spectrum(
            speos_client=self._client, name=name, message_to_complete=self._ray_file, spectrum_guid=spectrum_guid
        )
        if spectrum_guid == "":
            self.set_spectrum_from_ray_file()

        self._name = name

        if default_values:
            # Default values
            self.set_flux_from_ray_file().set_spectrum_from_ray_file()
            self.set_axis_system()

    def set_ray_file_uri(self, uri: str) -> RayFile:
        """Set ray file.

        Parameters
        ----------
        uri : str
            Rayfile format file uri (.ray or .tm25ray files expected).

        Returns
        -------
        ansys.speos.script.source.RayFile
            RayFile source.
        """
        self._ray_file.ray_file_uri = uri
        return self

    def set_flux_from_ray_file(self) -> RayFile:
        """Take flux from ray file provided.

        Returns
        -------
        ansys.speos.script.source.RayFile
            RayFile source.
        """
        self._ray_file.flux_from_ray_file.SetInParent()
        return self

    def set_flux_luminous(self, value: float = 683) -> RayFile:
        """Set luminous flux.

        Parameters
        ----------
        value : float
            Luminous flux in lumens.
            By default, ``683.0``.

        Returns
        -------
        ansys.speos.script.source.RayFile
            RayFile source.
        """
        self._ray_file.luminous_flux.luminous_value = value
        return self

    def set_flux_radiant(self, value: float = 1) -> RayFile:
        """Set radiant flux.

        Parameters
        ----------
        value : float
            Radiant flux in watts.
            By default, ``1.0``.

        Returns
        -------
        ansys.speos.script.source.RayFile
            RayFile source.
        """
        self._ray_file.radiant_flux.radiant_value = value
        return self

    def set_spectrum_from_ray_file(self) -> RayFile:
        """Take spectrum from ray file provided.

        Returns
        -------
        ansys.speos.script.source.RayFile
            RayFile source.
        """
        self._ray_file.spectrum_from_ray_file.SetInParent()
        self._spectrum._no_spectrum_local = True
        return self

    def set_spectrum(self) -> Spectrum:
        """Set spectrum

        Returns
        -------
        ansys.speos.script.spectrum.Spectrum
            Spectrum.
        """
        if self._ray_file.HasField("spectrum_from_ray_file"):
            guid = ""
            if self._spectrum._spectrum.spectrum_link is not None:
                guid = self._spectrum._spectrum.spectrum_link.key
            self._ray_file.spectrum_guid = guid
        self._spectrum._no_spectrum_local = False
        return self._spectrum._spectrum

    def set_axis_system(self, axis_system: List[float] = [0, 0, 0, 1, 0, 0, 0, 1, 0, 0, 0, 1]) -> RayFile:
        """Set position of the source.

        Parameters
        ----------
        axis_system : List[float]
            Position of the source [Ox Oy Oz Xx Xy Xz Yx Yy Yz Zx Zy Zz].
            By default, ``[0, 0, 0, 1, 0, 0, 0, 1, 0, 0, 0, 1]``.

        Returns
        -------
        ansys.speos.script.source.RayFile
            RayFile Source.
        """
        self._ray_file_props.axis_system[:] = axis_system
        return self

    def set_exit_geometries(self, exit_geometries: List[GeoRef] = []) -> RayFile:
        """Set exit geometries.

        Parameters
        ----------
        exit_geometries : List[ansys.speos.script.geo_ref.GeoRef]
            Exit Geometries that will use this rayfile source.
            By default, ``[]``.

        Returns
        -------
        ansys.speos.script.source.RayFile
            RayFile Source.
        """
        if exit_geometries == []:
            self._ray_file_props.ClearField("exit_geometries")
        else:
            self._ray_file_props.exit_geometries.geo_paths[:] = [gr.to_native_link() for gr in exit_geometries]

        return self


class Surface(BaseSource):
    """Type of Source : Surface.
    By default, a luminous flux and exitance constant are chosen. With a monochromatic spectrum,
    and lambertian intensity (cos with N = 1).

    Parameters
    ----------
    speos_client : ansys.speos.core.client.SpeosClient
        The Speos instance client.
    name : str
        Name of the source feature.
    surface : ansys.api.speos.source.v1.source_pb2.SourceTemplate.Surface
        Surface source to complete.
    surface_props : ansys.api.speos.scene.v2.scene_pb2.Scene.SourceInstance.SurfaceProperties
        Surface source properties to complete.
    default_values : bool
        Uses default values when True.
    """

>>>>>>> a4a47559
    class ExitanceVariable:
        """Type of surface source exitance : exitance variable.

        Parameters
        ----------
        exitance_variable : ansys.api.speos.source.v1.source_pb2.SourceTemplate.Surface.ExitanceVariable
            Exitance variable to complete.
        exitance_variable_props : ansys.api.speos.scene.v2.scene_pb2.Scene.SourceInstance.SurfaceProperties.ExitanceVariableProperties
            Exitance variable properties to complete.
        default_values : bool
            Uses default values when True.
                stable_ctr : bool
            Variable to indicate if usage is inside class scope

        Notes
        -----
        **Do not instantiate this class yourself**, use set_exitance_variable method available in Source classes.
        """

        def __init__(
            self,
            exitance_variable: core.SourceTemplate.Surface.ExitanceVariable,
            exitance_variable_props: core.Scene.SourceInstance.SurfaceProperties.ExitanceVariableProperties,
            default_values: bool = True,
            stable_ctr: bool = False,
        ) -> None:
<<<<<<< HEAD
=======
            if not stable_ctr:
                msg = "ExitanceVariable class instantiated outside of class scope"
                raise RuntimeError(msg)
>>>>>>> a4a47559
            self._exitance_variable = exitance_variable
            self._exitance_variable_props = exitance_variable_props

            if default_values:
                # Default values
                self.set_axis_plane()

        def set_xmp_file_uri(self, uri: str) -> Surface.ExitanceVariable:
            """Set exitance xmp file.

            Parameters
            ----------
            uri : str
                XMP file describing exitance.
<<<<<<< HEAD

            Returns
            -------
            ansys.speos.script.source.Source.Surface.ExitanceVariable
                ExitanceVariable of surface source.
            """
            self._exitance_variable.exitance_xmp_file_uri = uri
            return self

        def set_axis_plane(self, axis_plane: List[float] = [0, 0, 0, 1, 0, 0, 0, 1, 0]) -> Surface.ExitanceVariable:
            """Set position of the exitance map.

            Parameters
            ----------
            axis_plane : List[float]
                Position of the exitance map [Ox Oy Oz Xx Xy Xz Yx Yy Yz].
                By default, ``[0, 0, 0, 1, 0, 0, 0, 1, 0]``.

            Returns
            -------
            ansys.speos.script.source.Source.Surface.ExitanceVariable
                ExitanceVariable of surface Source.
            """
            self._exitance_variable_props.axis_plane[:] = axis_plane
            return self

    def __init__(
        self,
        project: project.Project,
        name: str,
        description: str = "",
        metadata: Mapping[str, str] = {},
        source_instance: Optional[core.Scene.SourceInstance] = None,
        default_values: bool = True,
    ) -> None:
        super().__init__(project=project, name=name, description=description, metadata=metadata, source_instance=source_instance)
        self._speos_client = self._project.client
        self._surface = self._source_template.surface
        self._name = name
        self._surface_props = self._source_instance.surface_properties

        spectrum_guid = ""
        if self._surface.HasField("spectrum_guid"):
            spectrum_guid = self._surface.spectrum_guid
        self._spectrum = self._Spectrum(
            speos_client=self._speos_client, name=name, message_to_complete=self._surface, spectrum_guid=spectrum_guid
        )

        self._intensity = Intensity(
            speos_client=self._speos_client,
            name=name + ".Intensity",
            intensity_props_to_complete=self._surface_props.intensity_properties,
            key=self._surface.intensity_guid,
        )

        # Attribute gathering more complex exitance type
        self._exitance_type = None

        if default_values:
            # Default values
            self.set_flux_luminous().set_exitance_constant(geometries=[]).set_intensity()
            self.set_spectrum()

    def set_flux_from_intensity_file(self) -> Surface:
        """Take flux from intensity file provided.

        Returns
        -------
        ansys.speos.script.source.Source.Surface
            Surface source.
        """
        self._surface.flux_from_intensity_file.SetInParent()
        return self

    def set_flux_luminous(self, value: float = 683) -> Surface:
        """Set luminous flux.

        Parameters
        ----------
        value : float
            Luminous flux in lumens.
            By default, ``683.0``.

        Returns
        -------
        ansys.speos.script.source.Source.Surface
            Surface source.
        """
        self._surface.luminous_flux.luminous_value = value
        return self

    def set_flux_radiant(self, value: float = 1) -> Surface:
        """Set radiant flux.

        Parameters
        ----------
        value : float
            Radiant flux in watts.
            By default, ``1.0``.
=======

            Returns
            -------
            ansys.speos.script.source.Surface.ExitanceVariable
                ExitanceVariable of surface source.
            """
            self._exitance_variable.exitance_xmp_file_uri = uri
            return self

        def set_axis_plane(self, axis_plane: List[float] = [0, 0, 0, 1, 0, 0, 0, 1, 0]) -> Surface.ExitanceVariable:
            """Set position of the exitance map.

            Parameters
            ----------
            axis_plane : List[float]
                Position of the exitance map [Ox Oy Oz Xx Xy Xz Yx Yy Yz].
                By default, ``[0, 0, 0, 1, 0, 0, 0, 1, 0]``.

            Returns
            -------
            ansys.speos.script.source.Surface.ExitanceVariable
                ExitanceVariable of surface Source.
            """
            self._exitance_variable_props.axis_plane[:] = axis_plane
            return self

    def __init__(
        self,
        project: project.Project,
        name: str,
        description: str = "",
        metadata: Mapping[str, str] = {},
        source_instance: Optional[core.Scene.SourceInstance] = None,
        default_values: bool = True,
    ) -> None:
        super().__init__(project=project, name=name, description=description, metadata=metadata, source_instance=source_instance)
        self._speos_client = self._project.client
        self._surface = self._source_template.surface
        self._name = name
        self._surface_props = self._source_instance.surface_properties

        spectrum_guid = ""
        if self._surface.HasField("spectrum_guid"):
            spectrum_guid = self._surface.spectrum_guid
        self._spectrum = self._Spectrum(
            speos_client=self._speos_client, name=name, message_to_complete=self._surface, spectrum_guid=spectrum_guid
        )

        self._intensity = Intensity(
            speos_client=self._speos_client,
            name=name + ".Intensity",
            intensity_props_to_complete=self._surface_props.intensity_properties,
            key=self._surface.intensity_guid,
        )

        # Attribute gathering more complex exitance type
        self._exitance_type = None

        if default_values:
            # Default values
            self.set_flux_luminous().set_exitance_constant(geometries=[]).set_intensity()
            self.set_spectrum()

    def set_flux_from_intensity_file(self) -> Surface:
        """Take flux from intensity file provided.

        Returns
        -------
        ansys.speos.script.source.Surface
            Surface source.
        """
        self._surface.flux_from_intensity_file.SetInParent()
        return self

    def set_flux_luminous(self, value: float = 683) -> Surface:
        """Set luminous flux.

        Parameters
        ----------
        value : float
            Luminous flux in lumens.
            By default, ``683.0``.

        Returns
        -------
        ansys.speos.script.source.Surface
            Surface source.
        """
        self._surface.luminous_flux.luminous_value = value
        return self

    def set_flux_radiant(self, value: float = 1) -> Surface:
        """Set radiant flux.

        Parameters
        ----------
        value : float
            Radiant flux in watts.
            By default, ``1.0``.

        Returns
        -------
        ansys.speos.script.source.Surface
            Surface source.
        """
        self._surface.radiant_flux.radiant_value = value
        return self

    def set_flux_luminous_intensity(self, value: float = 5) -> Surface:
        """Set luminous intensity flux.

        Parameters
        ----------
        value : float
            Luminous intensity in candelas.
            By default, ``5.0``.

        Returns
        -------
        ansys.speos.script.source.Surface
            Surface source.
        """
        self._surface.luminous_intensity_flux.luminous_intensity_value = value
        return self

    def set_intensity(self) -> Intensity:
        """Set intensity.

        Returns
        -------
        ansys.speos.script.intensity.Intensity
            Intensity.
        """
        return self._intensity

    def set_exitance_constant(self, geometries: List[tuple[GeoRef, bool]]) -> Surface:
        """Set exitance constant.

        Parameters
        ----------
        geometries : List[tuple[ansys.speos.script.geo_ref.GeoRef, bool]]
            List of (face, reverseNormal).
>>>>>>> a4a47559

        Returns
        -------
        ansys.speos.script.source.Surface
            Surface source.
        """
<<<<<<< HEAD
        self._surface.radiant_flux.radiant_value = value
        return self

    def set_flux_luminous_intensity(self, value: float = 5) -> Surface:
        """Set luminous intensity flux.

        Parameters
        ----------
        value : float
            Luminous intensity in candelas.
            By default, ``5.0``.

        Returns
        -------
        ansys.speos.script.source.Source.Surface
            Surface source.
        """
        self._surface.luminous_intensity_flux.luminous_intensity_value = value
        return self

    def set_intensity(self) -> Intensity:
        """Set intensity.

        Returns
        -------
        ansys.speos.script.intensity.Intensity
            Intensity.
        """
        return self._intensity

    def set_exitance_constant(self, geometries: List[tuple[GeoRef, bool]]) -> Surface:
        """Set exitance constant.

        Parameters
        ----------
        geometries : List[tuple[ansys.speos.script.geo_ref.GeoRef, bool]]
            List of (face, reverseNormal).

        Returns
        -------
        ansys.speos.script.source.Source.Surface
            Surface source.
        """
        self._exitance_type = None

        self._surface.exitance_constant.SetInParent()
        self._surface_props.exitance_constant_properties.ClearField("geo_paths")
        if geometries != []:
            my_list = [
                core.Scene.GeoPath(geo_path=gr.to_native_link(), reverse_normal=reverse_normal) for (gr, reverse_normal) in geometries
            ]
            self._surface_props.exitance_constant_properties.geo_paths.extend(my_list)
        return self

    def set_exitance_variable(self) -> Surface.ExitanceVariable:
        """Set exitance variable, taken from XMP map.

        Returns
        -------
        ansys.speos.script.source.Source.Surface.ExitanceVariable
            ExitanceVariable of surface source.
        """
        if self._exitance_type is None and self._surface.HasField("exitance_variable"):
            self._exitance_type = Surface.ExitanceVariable(
                exitance_variable=self._surface.exitance_variable,
                exitance_variable_props=self._surface_props.exitance_variable_properties,
                default_values=False,
            )
        elif type(self._exitance_type) != Surface.ExitanceVariable:
            self._exitance_type = Surface.ExitanceVariable(
                exitance_variable=self._surface.exitance_variable,
                exitance_variable_props=self._surface_props.exitance_variable_properties,
            )
        return self._exitance_type

    def set_spectrum_from_xmp_file(self) -> Surface:
        """Take spectrum from xmp file provided.

        Returns
        -------
        ansys.speos.script.source.Source.Surface
            Surface source.
        """
        self._surface.spectrum_from_xmp_file.SetInParent()
        self._spectrum._no_spectrum_local = True
        return self

    def set_spectrum(self) -> Spectrum:
        """Set spectrum

        Returns
        -------
        ansys.speos.script.spectrum.Spectrum
            Spectrum.
        """
        if self._surface.HasField("spectrum_from_xmp_file"):
            guid = ""
            if self._spectrum._spectrum.spectrum_link is not None:
                guid = self._spectrum._spectrum.spectrum_link.key
            self._surface.spectrum_guid = guid
        self._spectrum._no_spectrum_local = False
        return self._spectrum._spectrum

    def __str__(self) -> str:
        out_str = ""
        out_str += str(self._intensity)
        out_str += "\n" + str(self._spectrum)
        return out_str

    def commit(self) -> Surface:
        # intensity
        self._intensity.commit()
        self._surface.intensity_guid = self._intensity.intensity_template_link.key

        # spectrum
        self._spectrum._commit()
        self._commit()
        return self

    def reset(self) -> Surface:
        self._intensity.reset()
        self._spectrum._reset()
        self._reset()
        return self

    def delete(self) -> Surface:
        self._intensity.delete()
        self._spectrum._delete()
        self._delete()
=======
        self._exitance_type = None

        self._surface.exitance_constant.SetInParent()
        self._surface_props.exitance_constant_properties.ClearField("geo_paths")
        if geometries != []:
            my_list = [
                core.Scene.GeoPath(geo_path=gr.to_native_link(), reverse_normal=reverse_normal) for (gr, reverse_normal) in geometries
            ]
            self._surface_props.exitance_constant_properties.geo_paths.extend(my_list)
        return self

    def set_exitance_variable(self) -> Surface.ExitanceVariable:
        """Set exitance variable, taken from XMP map.

        Returns
        -------
        ansys.speos.script.source.Surface.ExitanceVariable
            ExitanceVariable of surface source.
        """
        if self._exitance_type is None and self._surface.HasField("exitance_variable"):
            self._exitance_type = Surface.ExitanceVariable(
                exitance_variable=self._surface.exitance_variable,
                exitance_variable_props=self._surface_props.exitance_variable_properties,
                default_values=False,
                stable_ctr=True,
            )
        elif type(self._exitance_type) != Surface.ExitanceVariable:
            self._exitance_type = Surface.ExitanceVariable(
                exitance_variable=self._surface.exitance_variable,
                exitance_variable_props=self._surface_props.exitance_variable_properties,
                stable_ctr=True,
            )
        return self._exitance_type

    def set_spectrum_from_xmp_file(self) -> Surface:
        """Take spectrum from xmp file provided.

        Returns
        -------
        ansys.speos.script.source.Surface
            Surface source.
        """
        self._surface.spectrum_from_xmp_file.SetInParent()
        self._spectrum._no_spectrum_local = True
        return self

    def set_spectrum(self) -> Spectrum:
        """Set spectrum

        Returns
        -------
        ansys.speos.script.spectrum.Spectrum
            Spectrum.
        """
        if self._surface.HasField("spectrum_from_xmp_file"):
            guid = ""
            if self._spectrum._spectrum.spectrum_link is not None:
                guid = self._spectrum._spectrum.spectrum_link.key
            self._surface.spectrum_guid = guid
        self._spectrum._no_spectrum_local = False
        return self._spectrum._spectrum

    def __str__(self) -> str:
        out_str = ""
        out_str += str(self._intensity)
        out_str += "\n" + str(self._spectrum)
        return out_str

    def commit(self) -> Surface:
        """Save feature: send the local data to the speos server database.

        Returns
        -------
        ansys.speos.script.source.Surface
            Source feature.
        """
        # intensity
        self._intensity.commit()
        self._surface.intensity_guid = self._intensity.intensity_template_link.key

        # spectrum & source
        super().commit()
        return self

    def reset(self) -> Surface:
        """Reset feature: override local data by the one from the speos server database.

        Returns
        -------
        ansys.speos.script.source.Surface
            Source feature.
        """
        self._intensity.reset()
        # spectrum & source
        super().reset()
        return self

    def delete(self) -> Surface:
        """Delete feature: delete data from the speos server database.
        The local data are still available

        Returns
        -------
        ansys.speos.script.source.Surface
            Source feature.
        """
        self._intensity.delete()
        # spectrum & source
        super().delete()
>>>>>>> a4a47559
        return self<|MERGE_RESOLUTION|>--- conflicted
+++ resolved
@@ -40,32 +40,6 @@
 
 
 class BaseSource:
-<<<<<<< HEAD
-    def __init__(
-        self,
-        project: project.Project,
-        name: str,
-        description: str = "",
-        metadata: Mapping[str, str] = {},
-        source_instance: Optional[core.Scene.SourceInstance] = None,
-    ) -> None:
-        self._project = project
-        self._name = name
-        self._unique_id = None
-        self.source_template_link = None
-        """Link object for the source template in database."""
-
-        if source_instance is None:
-            # Create local SourceTemplate
-            self._source_template = core.SourceTemplate(name=name, description=description, metadata=metadata)
-
-            # Create local SourceInstance
-            self._source_instance = core.Scene.SourceInstance(name=name, description=description, metadata=metadata)
-        else:
-            self._unique_id = source_instance.metadata["UniqueId"]
-            self.source_template_link = self._project.client.get_item(key=source_instance.source_guid)
-            self._reset()
-=======
     """
     Super Class for all sources
 
@@ -89,7 +63,6 @@
     -----
     This is a Super class, **Do not instantiate this class yourself**
     """
->>>>>>> a4a47559
 
     def __init__(
         self,
@@ -199,27 +172,16 @@
 
         Returns
         -------
-<<<<<<< HEAD
-
-=======
         str | dict
->>>>>>> a4a47559
         """
 
         if key == "":
             return self._to_dict()
-<<<<<<< HEAD
-        info = list(proto_message_utils._value_finder_key_startswith(dict_var=self._to_dict(), key=key))
-        if info:
-            return info
-        else:
-=======
         info = proto_message_utils._value_finder_key_startswith(dict_var=self._to_dict(), key=key)
         try:
             first = next(info)
             return first[1]
         except StopIteration:
->>>>>>> a4a47559
             info = proto_message_utils._flatten_dict(dict_var=self._to_dict())
             print("Used key: {} not found in key list: {}.".format(key, info.keys()))
 
@@ -242,11 +204,7 @@
 
         Returns
         -------
-<<<<<<< HEAD
-        ansys.speos.script.source.Source
-=======
         ansys.speos.script.source.BaseSource
->>>>>>> a4a47559
             Source feature.
         """
         # The _unique_id will help to find correct item in the scene.sources (the list of SourceInstance)
@@ -286,11 +244,7 @@
 
         Returns
         -------
-<<<<<<< HEAD
-        ansys.speos.script.source.Source
-=======
         ansys.speos.script.source.BaseSource
->>>>>>> a4a47559
             Source feature.
         """
         # Reset source template
@@ -312,11 +266,7 @@
 
         Returns
         -------
-<<<<<<< HEAD
-        ansys.speos.script.source.Source
-=======
         ansys.speos.script.source.BaseSource
->>>>>>> a4a47559
             Source feature.
         """
         # This allows to clean-managed object contained in _luminaire, _rayfile, etc.. Like Spectrum, IntensityTemplate
@@ -347,56 +297,48 @@
         self.source_template_link = self._project.client.get_item(key=src_inst.source_guid)
         self._reset()
 
-<<<<<<< HEAD
+    def commit(self) -> BaseSource:
+        """Save feature: send the local data to the speos server database.
+
+        Returns
+        -------
+        ansys.speos.script.source.BaseSource
+            Source feature.
+        """
+        self._spectrum._commit()
+        self._commit()
+        return self
+
+    def reset(self) -> BaseSource:
+        """Reset feature: override local data by the one from the speos server database.
+
+        Returns
+        -------
+        ansys.speos.script.source.BaseSource
+            Source feature.
+        """
+        self._spectrum._reset()
+        self._reset()
+        return self
+
+    def delete(self) -> BaseSource:
+        """Delete feature: delete data from the speos server database.
+        The local data are still available
+
+        Returns
+        -------
+        ansys.speos.script.source.BaseSource
+            Source feature.
+        """
+        self._spectrum._delete()
+        self._delete()
+        return self
+
 
 class Luminaire(BaseSource):
     """LuminaireSource.
     By default, a flux from intensity file is chosen, with an incandescent spectrum.
 
-=======
-    def commit(self) -> BaseSource:
-        """Save feature: send the local data to the speos server database.
-
-        Returns
-        -------
-        ansys.speos.script.source.BaseSource
-            Source feature.
-        """
-        self._spectrum._commit()
-        self._commit()
-        return self
-
-    def reset(self) -> BaseSource:
-        """Reset feature: override local data by the one from the speos server database.
-
-        Returns
-        -------
-        ansys.speos.script.source.BaseSource
-            Source feature.
-        """
-        self._spectrum._reset()
-        self._reset()
-        return self
-
-    def delete(self) -> BaseSource:
-        """Delete feature: delete data from the speos server database.
-        The local data are still available
-
-        Returns
-        -------
-        ansys.speos.script.source.BaseSource
-            Source feature.
-        """
-        self._spectrum._delete()
-        self._delete()
-        return self
-
-
-class Luminaire(BaseSource):
-    """LuminaireSource.
-    By default, a flux from intensity file is chosen, with an incandescent spectrum.
-
->>>>>>> a4a47559
     Parameters
     ----------
     project : ansys.speos.script.project.Project
@@ -412,7 +354,6 @@
     default_values : bool
         Uses default values when True.
     """
-<<<<<<< HEAD
 
     def __init__(
         self,
@@ -443,50 +384,12 @@
 
         Returns
         -------
-        ansys.speos.script.source.Source.Luminaire
-            Luminaire source.
-        """
-        self._luminaire.flux_from_intensity_file.SetInParent()
-        return self
-
-=======
-
-    def __init__(
-        self,
-        project: project.Project,
-        name: str,
-        description: str = "",
-        metadata: Mapping[str, str] = {},
-        source_instance: Optional[core.Scene.SourceInstance] = None,
-        default_values: bool = True,
-    ) -> None:
-        super().__init__(project=project, name=name, description=description, metadata=metadata, source_instance=source_instance)
-        self._luminaire = self._source_template.luminaire
-        self._luminaire_props = self._source_instance.luminaire_properties
-        self._spectrum = self._Spectrum(
-            speos_client=self._project.client,
-            name=name,
-            message_to_complete=self._luminaire,
-            spectrum_guid=self._luminaire.spectrum_guid,
-        )
-
-        if default_values:
-            # Default values
-            self.set_flux_from_intensity_file().set_spectrum().set_incandescent()
-            self.set_axis_system()
-
-    def set_flux_from_intensity_file(self) -> Luminaire:
-        """Take flux from intensity file provided.
-
-        Returns
-        -------
         ansys.speos.script.source.Luminaire
             Luminaire source.
         """
         self._luminaire.flux_from_intensity_file.SetInParent()
         return self
 
->>>>>>> a4a47559
     def set_flux_luminous(self, value: float = 683) -> Luminaire:
         """Set luminous flux.
 
@@ -498,11 +401,7 @@
 
         Returns
         -------
-<<<<<<< HEAD
-        ansys.speos.script.source.Source.Luminaire
-=======
         ansys.speos.script.source.Luminaire
->>>>>>> a4a47559
             Luminaire source.
         """
         self._luminaire.luminous_flux.luminous_value = value
@@ -516,11 +415,10 @@
         value : float
             Radiant flux in watts.
             By default, ``1.0``.
-<<<<<<< HEAD
-
-        Returns
-        -------
-        ansys.speos.script.source.Source.Luminaire
+
+        Returns
+        -------
+        ansys.speos.script.source.Luminaire
             Luminaire source.
         """
         self._luminaire.radiant_flux.radiant_value = value
@@ -536,7 +434,7 @@
 
         Returns
         -------
-        ansys.speos.script.source.Source.Luminaire
+        ansys.speos.script.source.Luminaire
             Luminaire source.
         """
         self._luminaire.intensity_file_uri = uri
@@ -563,25 +461,10 @@
 
         Returns
         -------
-        ansys.speos.script.source.Source.Luminaire
+        ansys.speos.script.source.Luminaire
             Luminaire source.
         """
         self._luminaire_props.axis_system[:] = axis_system
-        return self
-
-    def commit(self) -> Luminaire:
-        self._spectrum._commit()
-        self._commit()
-        return self
-
-    def reset(self) -> Luminaire:
-        self._spectrum._reset()
-        self._reset()
-        return self
-
-    def delete(self) -> Luminaire:
-        self._spectrum._delete()
-        self._delete()
         return self
 
 
@@ -625,6 +508,9 @@
         self._spectrum = self._Spectrum(
             speos_client=self._client, name=name, message_to_complete=self._ray_file, spectrum_guid=spectrum_guid
         )
+        if spectrum_guid == "":
+            self.set_spectrum_from_ray_file()
+
         self._name = name
 
         if default_values:
@@ -642,7 +528,7 @@
 
         Returns
         -------
-        ansys.speos.script.source.Source.RayFile
+        ansys.speos.script.source.RayFile
             RayFile source.
         """
         self._ray_file.ray_file_uri = uri
@@ -653,7 +539,7 @@
 
         Returns
         -------
-        ansys.speos.script.source.Source.RayFile
+        ansys.speos.script.source.RayFile
             RayFile source.
         """
         self._ray_file.flux_from_ray_file.SetInParent()
@@ -670,7 +556,7 @@
 
         Returns
         -------
-        ansys.speos.script.source.Source.RayFile
+        ansys.speos.script.source.RayFile
             RayFile source.
         """
         self._ray_file.luminous_flux.luminous_value = value
@@ -687,7 +573,7 @@
 
         Returns
         -------
-        ansys.speos.script.source.Source.RayFile
+        ansys.speos.script.source.RayFile
             RayFile source.
         """
         self._ray_file.radiant_flux.radiant_value = value
@@ -698,7 +584,7 @@
 
         Returns
         -------
-        ansys.speos.script.source.Source.RayFile
+        ansys.speos.script.source.RayFile
             RayFile source.
         """
         self._ray_file.spectrum_from_ray_file.SetInParent()
@@ -732,7 +618,7 @@
 
         Returns
         -------
-        ansys.speos.script.source.Source.RayFile
+        ansys.speos.script.source.RayFile
             RayFile Source.
         """
         self._ray_file_props.axis_system[:] = axis_system
@@ -749,7 +635,7 @@
 
         Returns
         -------
-        ansys.speos.script.source.Source.RayFile
+        ansys.speos.script.source.RayFile
             RayFile Source.
         """
         if exit_geometries == []:
@@ -757,21 +643,6 @@
         else:
             self._ray_file_props.exit_geometries.geo_paths[:] = [gr.to_native_link() for gr in exit_geometries]
 
-        return self
-
-    def commit(self) -> RayFile:
-        self._spectrum._commit()
-        self._commit()
-        return self
-
-    def reset(self) -> RayFile:
-        self._spectrum._reset()
-        self._reset()
-        return self
-
-    def delete(self) -> RayFile:
-        self._spectrum._delete()
-        self._delete()
         return self
 
 
@@ -794,258 +665,6 @@
         Uses default values when True.
     """
 
-=======
-
-        Returns
-        -------
-        ansys.speos.script.source.Luminaire
-            Luminaire source.
-        """
-        self._luminaire.radiant_flux.radiant_value = value
-        return self
-
-    def set_intensity_file_uri(self, uri: str) -> Luminaire:
-        """Set intensity file.
-
-        Parameters
-        ----------
-        uri : str
-            IES or EULUMDAT format file uri.
-
-        Returns
-        -------
-        ansys.speos.script.source.Luminaire
-            Luminaire source.
-        """
-        self._luminaire.intensity_file_uri = uri
-        return self
-
-    def set_spectrum(self) -> Spectrum:
-        """Set spectrum.
-
-        Returns
-        -------
-        ansys.speos.script.spectrum.Spectrum
-            Spectrum.
-        """
-        return self._spectrum._spectrum
-
-    def set_axis_system(self, axis_system: List[float] = [0, 0, 0, 1, 0, 0, 0, 1, 0, 0, 0, 1]) -> Luminaire:
-        """Set the position of the source.
-
-        Parameters
-        ----------
-        axis_system : List[float]
-            Position of the source [Ox Oy Oz Xx Xy Xz Yx Yy Yz Zx Zy Zz].
-            By default, ``[0, 0, 0, 1, 0, 0, 0, 1, 0, 0, 0, 1]``.
-
-        Returns
-        -------
-        ansys.speos.script.source.Luminaire
-            Luminaire source.
-        """
-        self._luminaire_props.axis_system[:] = axis_system
-        return self
-
-
-class RayFile(BaseSource):
-    """RayFile Source.
-    By default, flux and spectrum from ray file are selected.
-
-    Parameters
-    ----------
-    project : ansys.speos.script.project.Project
-        Project that will own the feature.
-    name : str
-        Name of the feature.
-    description : str
-        Description of the feature.
-        By default, ``""``.
-    metadata : Mapping[str, str]
-        Metadata of the feature.
-        By default, ``{}``.
-    default_values : bool
-        Uses default values when True.
-    """
-
-    def __init__(
-        self,
-        project: project.Project,
-        name: str,
-        description: str = "",
-        metadata: Mapping[str, str] = {},
-        source_instance: Optional[core.Scene.SourceInstance] = None,
-        default_values: bool = True,
-    ) -> None:
-        super().__init__(project=project, name=name, description=description, metadata=metadata, source_instance=source_instance)
-        self._client = self._project.client
-        self._ray_file = self._source_template.rayfile
-        self._ray_file_props = self._source_instance.rayfile_properties
-
-        spectrum_guid = ""
-        if self._ray_file.HasField("spectrum_guid"):
-            spectrum_guid = self._ray_file.spectrum_guid
-        self._spectrum = self._Spectrum(
-            speos_client=self._client, name=name, message_to_complete=self._ray_file, spectrum_guid=spectrum_guid
-        )
-        if spectrum_guid == "":
-            self.set_spectrum_from_ray_file()
-
-        self._name = name
-
-        if default_values:
-            # Default values
-            self.set_flux_from_ray_file().set_spectrum_from_ray_file()
-            self.set_axis_system()
-
-    def set_ray_file_uri(self, uri: str) -> RayFile:
-        """Set ray file.
-
-        Parameters
-        ----------
-        uri : str
-            Rayfile format file uri (.ray or .tm25ray files expected).
-
-        Returns
-        -------
-        ansys.speos.script.source.RayFile
-            RayFile source.
-        """
-        self._ray_file.ray_file_uri = uri
-        return self
-
-    def set_flux_from_ray_file(self) -> RayFile:
-        """Take flux from ray file provided.
-
-        Returns
-        -------
-        ansys.speos.script.source.RayFile
-            RayFile source.
-        """
-        self._ray_file.flux_from_ray_file.SetInParent()
-        return self
-
-    def set_flux_luminous(self, value: float = 683) -> RayFile:
-        """Set luminous flux.
-
-        Parameters
-        ----------
-        value : float
-            Luminous flux in lumens.
-            By default, ``683.0``.
-
-        Returns
-        -------
-        ansys.speos.script.source.RayFile
-            RayFile source.
-        """
-        self._ray_file.luminous_flux.luminous_value = value
-        return self
-
-    def set_flux_radiant(self, value: float = 1) -> RayFile:
-        """Set radiant flux.
-
-        Parameters
-        ----------
-        value : float
-            Radiant flux in watts.
-            By default, ``1.0``.
-
-        Returns
-        -------
-        ansys.speos.script.source.RayFile
-            RayFile source.
-        """
-        self._ray_file.radiant_flux.radiant_value = value
-        return self
-
-    def set_spectrum_from_ray_file(self) -> RayFile:
-        """Take spectrum from ray file provided.
-
-        Returns
-        -------
-        ansys.speos.script.source.RayFile
-            RayFile source.
-        """
-        self._ray_file.spectrum_from_ray_file.SetInParent()
-        self._spectrum._no_spectrum_local = True
-        return self
-
-    def set_spectrum(self) -> Spectrum:
-        """Set spectrum
-
-        Returns
-        -------
-        ansys.speos.script.spectrum.Spectrum
-            Spectrum.
-        """
-        if self._ray_file.HasField("spectrum_from_ray_file"):
-            guid = ""
-            if self._spectrum._spectrum.spectrum_link is not None:
-                guid = self._spectrum._spectrum.spectrum_link.key
-            self._ray_file.spectrum_guid = guid
-        self._spectrum._no_spectrum_local = False
-        return self._spectrum._spectrum
-
-    def set_axis_system(self, axis_system: List[float] = [0, 0, 0, 1, 0, 0, 0, 1, 0, 0, 0, 1]) -> RayFile:
-        """Set position of the source.
-
-        Parameters
-        ----------
-        axis_system : List[float]
-            Position of the source [Ox Oy Oz Xx Xy Xz Yx Yy Yz Zx Zy Zz].
-            By default, ``[0, 0, 0, 1, 0, 0, 0, 1, 0, 0, 0, 1]``.
-
-        Returns
-        -------
-        ansys.speos.script.source.RayFile
-            RayFile Source.
-        """
-        self._ray_file_props.axis_system[:] = axis_system
-        return self
-
-    def set_exit_geometries(self, exit_geometries: List[GeoRef] = []) -> RayFile:
-        """Set exit geometries.
-
-        Parameters
-        ----------
-        exit_geometries : List[ansys.speos.script.geo_ref.GeoRef]
-            Exit Geometries that will use this rayfile source.
-            By default, ``[]``.
-
-        Returns
-        -------
-        ansys.speos.script.source.RayFile
-            RayFile Source.
-        """
-        if exit_geometries == []:
-            self._ray_file_props.ClearField("exit_geometries")
-        else:
-            self._ray_file_props.exit_geometries.geo_paths[:] = [gr.to_native_link() for gr in exit_geometries]
-
-        return self
-
-
-class Surface(BaseSource):
-    """Type of Source : Surface.
-    By default, a luminous flux and exitance constant are chosen. With a monochromatic spectrum,
-    and lambertian intensity (cos with N = 1).
-
-    Parameters
-    ----------
-    speos_client : ansys.speos.core.client.SpeosClient
-        The Speos instance client.
-    name : str
-        Name of the source feature.
-    surface : ansys.api.speos.source.v1.source_pb2.SourceTemplate.Surface
-        Surface source to complete.
-    surface_props : ansys.api.speos.scene.v2.scene_pb2.Scene.SourceInstance.SurfaceProperties
-        Surface source properties to complete.
-    default_values : bool
-        Uses default values when True.
-    """
-
->>>>>>> a4a47559
     class ExitanceVariable:
         """Type of surface source exitance : exitance variable.
 
@@ -1072,12 +691,9 @@
             default_values: bool = True,
             stable_ctr: bool = False,
         ) -> None:
-<<<<<<< HEAD
-=======
             if not stable_ctr:
                 msg = "ExitanceVariable class instantiated outside of class scope"
                 raise RuntimeError(msg)
->>>>>>> a4a47559
             self._exitance_variable = exitance_variable
             self._exitance_variable_props = exitance_variable_props
 
@@ -1092,11 +708,10 @@
             ----------
             uri : str
                 XMP file describing exitance.
-<<<<<<< HEAD
 
             Returns
             -------
-            ansys.speos.script.source.Source.Surface.ExitanceVariable
+            ansys.speos.script.source.Surface.ExitanceVariable
                 ExitanceVariable of surface source.
             """
             self._exitance_variable.exitance_xmp_file_uri = uri
@@ -1113,7 +728,7 @@
 
             Returns
             -------
-            ansys.speos.script.source.Source.Surface.ExitanceVariable
+            ansys.speos.script.source.Surface.ExitanceVariable
                 ExitanceVariable of surface Source.
             """
             self._exitance_variable_props.axis_plane[:] = axis_plane
@@ -1161,7 +776,7 @@
 
         Returns
         -------
-        ansys.speos.script.source.Source.Surface
+        ansys.speos.script.source.Surface
             Surface source.
         """
         self._surface.flux_from_intensity_file.SetInParent()
@@ -1178,7 +793,7 @@
 
         Returns
         -------
-        ansys.speos.script.source.Source.Surface
+        ansys.speos.script.source.Surface
             Surface source.
         """
         self._surface.luminous_flux.luminous_value = value
@@ -1192,106 +807,6 @@
         value : float
             Radiant flux in watts.
             By default, ``1.0``.
-=======
-
-            Returns
-            -------
-            ansys.speos.script.source.Surface.ExitanceVariable
-                ExitanceVariable of surface source.
-            """
-            self._exitance_variable.exitance_xmp_file_uri = uri
-            return self
-
-        def set_axis_plane(self, axis_plane: List[float] = [0, 0, 0, 1, 0, 0, 0, 1, 0]) -> Surface.ExitanceVariable:
-            """Set position of the exitance map.
-
-            Parameters
-            ----------
-            axis_plane : List[float]
-                Position of the exitance map [Ox Oy Oz Xx Xy Xz Yx Yy Yz].
-                By default, ``[0, 0, 0, 1, 0, 0, 0, 1, 0]``.
-
-            Returns
-            -------
-            ansys.speos.script.source.Surface.ExitanceVariable
-                ExitanceVariable of surface Source.
-            """
-            self._exitance_variable_props.axis_plane[:] = axis_plane
-            return self
-
-    def __init__(
-        self,
-        project: project.Project,
-        name: str,
-        description: str = "",
-        metadata: Mapping[str, str] = {},
-        source_instance: Optional[core.Scene.SourceInstance] = None,
-        default_values: bool = True,
-    ) -> None:
-        super().__init__(project=project, name=name, description=description, metadata=metadata, source_instance=source_instance)
-        self._speos_client = self._project.client
-        self._surface = self._source_template.surface
-        self._name = name
-        self._surface_props = self._source_instance.surface_properties
-
-        spectrum_guid = ""
-        if self._surface.HasField("spectrum_guid"):
-            spectrum_guid = self._surface.spectrum_guid
-        self._spectrum = self._Spectrum(
-            speos_client=self._speos_client, name=name, message_to_complete=self._surface, spectrum_guid=spectrum_guid
-        )
-
-        self._intensity = Intensity(
-            speos_client=self._speos_client,
-            name=name + ".Intensity",
-            intensity_props_to_complete=self._surface_props.intensity_properties,
-            key=self._surface.intensity_guid,
-        )
-
-        # Attribute gathering more complex exitance type
-        self._exitance_type = None
-
-        if default_values:
-            # Default values
-            self.set_flux_luminous().set_exitance_constant(geometries=[]).set_intensity()
-            self.set_spectrum()
-
-    def set_flux_from_intensity_file(self) -> Surface:
-        """Take flux from intensity file provided.
-
-        Returns
-        -------
-        ansys.speos.script.source.Surface
-            Surface source.
-        """
-        self._surface.flux_from_intensity_file.SetInParent()
-        return self
-
-    def set_flux_luminous(self, value: float = 683) -> Surface:
-        """Set luminous flux.
-
-        Parameters
-        ----------
-        value : float
-            Luminous flux in lumens.
-            By default, ``683.0``.
-
-        Returns
-        -------
-        ansys.speos.script.source.Surface
-            Surface source.
-        """
-        self._surface.luminous_flux.luminous_value = value
-        return self
-
-    def set_flux_radiant(self, value: float = 1) -> Surface:
-        """Set radiant flux.
-
-        Parameters
-        ----------
-        value : float
-            Radiant flux in watts.
-            By default, ``1.0``.
 
         Returns
         -------
@@ -1335,144 +850,12 @@
         ----------
         geometries : List[tuple[ansys.speos.script.geo_ref.GeoRef, bool]]
             List of (face, reverseNormal).
->>>>>>> a4a47559
 
         Returns
         -------
         ansys.speos.script.source.Surface
             Surface source.
         """
-<<<<<<< HEAD
-        self._surface.radiant_flux.radiant_value = value
-        return self
-
-    def set_flux_luminous_intensity(self, value: float = 5) -> Surface:
-        """Set luminous intensity flux.
-
-        Parameters
-        ----------
-        value : float
-            Luminous intensity in candelas.
-            By default, ``5.0``.
-
-        Returns
-        -------
-        ansys.speos.script.source.Source.Surface
-            Surface source.
-        """
-        self._surface.luminous_intensity_flux.luminous_intensity_value = value
-        return self
-
-    def set_intensity(self) -> Intensity:
-        """Set intensity.
-
-        Returns
-        -------
-        ansys.speos.script.intensity.Intensity
-            Intensity.
-        """
-        return self._intensity
-
-    def set_exitance_constant(self, geometries: List[tuple[GeoRef, bool]]) -> Surface:
-        """Set exitance constant.
-
-        Parameters
-        ----------
-        geometries : List[tuple[ansys.speos.script.geo_ref.GeoRef, bool]]
-            List of (face, reverseNormal).
-
-        Returns
-        -------
-        ansys.speos.script.source.Source.Surface
-            Surface source.
-        """
-        self._exitance_type = None
-
-        self._surface.exitance_constant.SetInParent()
-        self._surface_props.exitance_constant_properties.ClearField("geo_paths")
-        if geometries != []:
-            my_list = [
-                core.Scene.GeoPath(geo_path=gr.to_native_link(), reverse_normal=reverse_normal) for (gr, reverse_normal) in geometries
-            ]
-            self._surface_props.exitance_constant_properties.geo_paths.extend(my_list)
-        return self
-
-    def set_exitance_variable(self) -> Surface.ExitanceVariable:
-        """Set exitance variable, taken from XMP map.
-
-        Returns
-        -------
-        ansys.speos.script.source.Source.Surface.ExitanceVariable
-            ExitanceVariable of surface source.
-        """
-        if self._exitance_type is None and self._surface.HasField("exitance_variable"):
-            self._exitance_type = Surface.ExitanceVariable(
-                exitance_variable=self._surface.exitance_variable,
-                exitance_variable_props=self._surface_props.exitance_variable_properties,
-                default_values=False,
-            )
-        elif type(self._exitance_type) != Surface.ExitanceVariable:
-            self._exitance_type = Surface.ExitanceVariable(
-                exitance_variable=self._surface.exitance_variable,
-                exitance_variable_props=self._surface_props.exitance_variable_properties,
-            )
-        return self._exitance_type
-
-    def set_spectrum_from_xmp_file(self) -> Surface:
-        """Take spectrum from xmp file provided.
-
-        Returns
-        -------
-        ansys.speos.script.source.Source.Surface
-            Surface source.
-        """
-        self._surface.spectrum_from_xmp_file.SetInParent()
-        self._spectrum._no_spectrum_local = True
-        return self
-
-    def set_spectrum(self) -> Spectrum:
-        """Set spectrum
-
-        Returns
-        -------
-        ansys.speos.script.spectrum.Spectrum
-            Spectrum.
-        """
-        if self._surface.HasField("spectrum_from_xmp_file"):
-            guid = ""
-            if self._spectrum._spectrum.spectrum_link is not None:
-                guid = self._spectrum._spectrum.spectrum_link.key
-            self._surface.spectrum_guid = guid
-        self._spectrum._no_spectrum_local = False
-        return self._spectrum._spectrum
-
-    def __str__(self) -> str:
-        out_str = ""
-        out_str += str(self._intensity)
-        out_str += "\n" + str(self._spectrum)
-        return out_str
-
-    def commit(self) -> Surface:
-        # intensity
-        self._intensity.commit()
-        self._surface.intensity_guid = self._intensity.intensity_template_link.key
-
-        # spectrum
-        self._spectrum._commit()
-        self._commit()
-        return self
-
-    def reset(self) -> Surface:
-        self._intensity.reset()
-        self._spectrum._reset()
-        self._reset()
-        return self
-
-    def delete(self) -> Surface:
-        self._intensity.delete()
-        self._spectrum._delete()
-        self._delete()
-=======
         self._exitance_type = None
 
         self._surface.exitance_constant.SetInParent()
@@ -1582,5 +965,4 @@
         self._intensity.delete()
         # spectrum & source
         super().delete()
->>>>>>> a4a47559
         return self