--- conflicted
+++ resolved
@@ -1084,34 +1084,9 @@
         self._interactive_template.geom_distance_tolerance = value
         return self
 
-<<<<<<< HEAD
-        if key == "":
-            return self._to_dict()
-        info = proto_message_utils._value_finder_key_startswith(dict_var=self._to_dict(), key=key)
-        try:
-            first = next(info)
-            return first[1]
-        except StopIteration:
-            info = proto_message_utils._flatten_dict(dict_var=self._to_dict())
-            print("Used key: {} not found in key list: {}.".format(key, info.keys()))
-
-    def __str__(self) -> str:
-        """Return the string representation of the simulation"""
-        out_str = ""
-
-        # SimulationInstance (= simulation guid + simulation properties)
-        if self._project.scene_link and self._unique_id is not None:
-            scene_data = self._project.scene_link.get()
-            sim_inst = next((x for x in scene_data.simulations if x.metadata["UniqueId"] == self._unique_id), None)
-            if sim_inst is None:
-                out_str += "local: "
-        else:
-            out_str += "local: "
-=======
     def set_max_impact(self, value: int = 100) -> Interactive:
         """Defines a value to determine the maximum number of ray impacts during propagation.
         When a ray has interacted N times with the geometry, the propagation of the ray stops.
->>>>>>> a4a47559
 
         Parameters
         ----------
