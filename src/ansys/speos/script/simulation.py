--- conflicted
+++ resolved
@@ -38,8 +38,6 @@
 
 
 class BaseSimulation:
-<<<<<<< HEAD
-=======
     """
     Super Class for all simulations
 
@@ -64,7 +62,6 @@
     This is a Super class, **Do not instantiate this class yourself**
     """
 
->>>>>>> a4a47559
     class Weight:
         """The Weight represents the ray energy. In real life, a ray loses some energy (power) when it interacts with an object.
         Activating weight means that the Weight message is present.
@@ -76,8 +73,6 @@
         Parameters
         ----------
         weight : ansys.api.speos.simulation.v1.simulation_template_pb2.Weight to complete.
-<<<<<<< HEAD
-=======
         stable_ctr : bool
             Variable to indicate if usage is inside class scope
 
@@ -85,7 +80,6 @@
         -----
         **Do not instantiate this class yourself**, use set_weight method available in simulation classes.
 
->>>>>>> a4a47559
         """
 
         def __init__(self, weight: simulation_template_pb2.Weight, stable_ctr: bool = False) -> None:
@@ -160,11 +154,7 @@
 
         Returns
         -------
-<<<<<<< HEAD
-        ansys.speos.script.simulation.Simulation
-=======
         ansys.speos.script.simulation.BaseSimulation
->>>>>>> a4a47559
             Simulation feature.
         """
         self._simulation_instance.sensor_paths[:] = sensor_paths
@@ -180,11 +170,7 @@
 
         Returns
         -------
-<<<<<<< HEAD
-        ansys.speos.script.simulation.Simulation
-=======
         ansys.speos.script.simulation.BaseSimulation
->>>>>>> a4a47559
             Simulation feature.
         """
         self._simulation_instance.source_paths[:] = source_paths
@@ -200,11 +186,7 @@
     #
     #    Returns
     #    -------
-<<<<<<< HEAD
-    #    ansys.speos.script.simulation.Simulation
-=======
     #    ansys.speos.script.simulation.BaseSimulation
->>>>>>> a4a47559
     #        Simulation feature.
     #    """
     #    if geometries is []:
@@ -322,16 +304,10 @@
         if key == "":
             return self._to_dict()
         info = proto_message_utils._value_finder_key_startswith(dict_var=self._to_dict(), key=key)
-<<<<<<< HEAD
-        if list(info) != []:
-            return next(info)[1]
-        else:
-=======
         try:
             first = next(info)
             return first[1]
         except StopIteration:
->>>>>>> a4a47559
             info = proto_message_utils._flatten_dict(dict_var=self._to_dict())
             print("Used key: {} not found in key list: {}.".format(key, info.keys()))
 
@@ -357,11 +333,7 @@
 
         Returns
         -------
-<<<<<<< HEAD
-        ansys.speos.script.simulation.Simulation
-=======
         ansys.speos.script.simulation.BaseSimulation
->>>>>>> a4a47559
             Simulation feature.
         """
         # The _unique_id will help to find correct item in the scene.simulations (the list of SimulationInstance)
@@ -404,11 +376,7 @@
 
         Returns
         -------
-<<<<<<< HEAD
-        ansys.speos.script.simulation.Simulation
-=======
         ansys.speos.script.simulation.BaseSimulation
->>>>>>> a4a47559
             Simulation feature.
         """
         # Reset simulation template
@@ -434,11 +402,7 @@
 
         Returns
         -------
-<<<<<<< HEAD
-        ansys.speos.script.simulation.Simulation
-=======
         ansys.speos.script.simulation.BaseSimulation
->>>>>>> a4a47559
             Simulation feature.
         """
         # Delete the simulation template
@@ -488,12 +452,6 @@
 
     Parameters
     ----------
-<<<<<<< HEAD
-    direct_template : ansys.api.speos.simulation.v1.simulation_template_pb2.DirectMCSimulationTemplate
-        Direct simulation to complete.
-    direct_props_from_job : ansys.api.speos.job.v2.job_pb2.Job.DirectMCSimulationProperties
-        Direct simulation properties to complete.
-=======
     project : ansys.speos.script.project.Project
         Project in which simulation shall be created.
     name : str
@@ -507,7 +465,6 @@
     simulation_instance : ansys.api.speos.scene.v2.scene_pb2.Scene.SimulationInstance, optional
         Simulation instance to provide if the feature does not have to be created from scratch
         By default, ``None``, means that the feature is created from scratch by default.
->>>>>>> a4a47559
     default_values : bool
         Uses default values when True.
     """
@@ -549,11 +506,7 @@
 
         Returns
         -------
-<<<<<<< HEAD
-        ansys.speos.script.simulation.Simulation.Direct
-=======
         ansys.speos.script.simulation.Direct
->>>>>>> a4a47559
             Direct simulation
         """
         self._direct_template.geom_distance_tolerance = value
@@ -571,11 +524,7 @@
 
         Returns
         -------
-<<<<<<< HEAD
-        ansys.speos.script.simulation.Simulation.Direct
-=======
         ansys.speos.script.simulation.Direct
->>>>>>> a4a47559
             Direct simulation
         """
         self._direct_template.max_impact = value
@@ -586,28 +535,17 @@
 
         Returns
         -------
-<<<<<<< HEAD
-        ansys.speos.script.simulation.Simulation.Weight
-            Weight.
-        """
-        return BaseSimulation.Weight(self._direct_template.weight)
-=======
         ansys.speos.script.simulation.BaseSimulation.Weight
             Weight.
         """
         return BaseSimulation.Weight(self._direct_template.weight, stable_ctr=True)
->>>>>>> a4a47559
 
     def set_weight_none(self) -> Direct:
         """Deactivate weight.
 
         Returns
         -------
-<<<<<<< HEAD
-        ansys.speos.script.simulation.Simulation.Direct
-=======
         ansys.speos.script.simulation.Direct
->>>>>>> a4a47559
             Direct simulation
         """
         self._direct_template.ClearField("weight")
@@ -619,11 +557,7 @@
 
         Returns
         -------
-<<<<<<< HEAD
-        ansys.speos.script.simulation.Simulation.Direct
-=======
         ansys.speos.script.simulation.Direct
->>>>>>> a4a47559
             Direct simulation
         """
         self._direct_template.colorimetric_standard = simulation_template_pb2.CIE_1931
@@ -635,11 +569,7 @@
 
         Returns
         -------
-<<<<<<< HEAD
-        ansys.speos.script.simulation.Simulation.Direct
-=======
         ansys.speos.script.simulation.Direct
->>>>>>> a4a47559
             Direct simulation
         """
         self._direct_template.colorimetric_standard = simulation_template_pb2.CIE_1964
@@ -656,11 +586,7 @@
 
         Returns
         -------
-<<<<<<< HEAD
-        ansys.speos.script.simulation.Simulation.Direct
-=======
         ansys.speos.script.simulation.Direct
->>>>>>> a4a47559
             Direct simulation
         """
         self._direct_template.dispersion = value
@@ -679,11 +605,7 @@
     #
     #    Returns
     #    -------
-<<<<<<< HEAD
-    #    ansys.speos.script.simulation.Simulation.Direct
-=======
     #    ansys.speos.script.simulation.Direct
->>>>>>> a4a47559
     #        Direct simulation
     #    """
     #    self._direct_template.fast_transmission_gathering = value
@@ -700,11 +622,7 @@
 
         Returns
         -------
-<<<<<<< HEAD
-        ansys.speos.script.simulation.Simulation.Direct
-=======
         ansys.speos.script.simulation.Direct
->>>>>>> a4a47559
             Direct simulation
         """
         self._direct_template.ambient_material_uri = uri
@@ -721,11 +639,7 @@
 
         Returns
         -------
-<<<<<<< HEAD
-        ansys.speos.script.simulation.Simulation.Direct
-=======
         ansys.speos.script.simulation.Direct
->>>>>>> a4a47559
             Direct simulation
         """
         if value is None:
@@ -745,11 +659,7 @@
 
         Returns
         -------
-<<<<<<< HEAD
-        ansys.speos.script.simulation.Simulation.Direct
-=======
         ansys.speos.script.simulation.Direct
->>>>>>> a4a47559
             Direct simulation
         """
         if value is None:
@@ -771,11 +681,7 @@
 
         Returns
         -------
-<<<<<<< HEAD
-        ansys.speos.script.simulation.Simulation.Direct
-=======
         ansys.speos.script.simulation.Direct
->>>>>>> a4a47559
             Direct simulation
         """
         self._direct_props_from_job.automatic_save_frequency = value
@@ -799,12 +705,6 @@
 
     Parameters
     ----------
-<<<<<<< HEAD
-    inverse_template : ansys.api.speos.simulation.v1.simulation_template_pb2.InverseMCSimulationTemplate
-        Inverse simulation to complete.
-    inverse_props_from_job : ansys.api.speos.job.v2.job_pb2.Job.InverseMCSimulationProperties
-        Inverse simulation properties to complete.
-=======
     project : ansys.speos.script.project.Project
         Project in which simulation shall be created.
     name : str
@@ -818,7 +718,6 @@
     simulation_instance : ansys.api.speos.scene.v2.scene_pb2.Scene.SimulationInstance, optional
         Simulation instance to provide if the feature does not have to be created from scratch
         By default, ``None``, means that the feature is created from scratch by default.
->>>>>>> a4a47559
     default_values : bool
         Uses default values when True.
     """
@@ -863,11 +762,7 @@
 
         Returns
         -------
-<<<<<<< HEAD
-        ansys.speos.script.simulation.Simulation.Inverse
-=======
         ansys.speos.script.simulation.Inverse
->>>>>>> a4a47559
             Inverse simulation
         """
         self._inverse_template.geom_distance_tolerance = value
@@ -885,11 +780,7 @@
 
         Returns
         -------
-<<<<<<< HEAD
-        ansys.speos.script.simulation.Simulation.Inverse
-=======
         ansys.speos.script.simulation.Inverse
->>>>>>> a4a47559
             Inverse simulation
         """
         self._inverse_template.max_impact = value
@@ -900,28 +791,17 @@
 
         Returns
         -------
-<<<<<<< HEAD
-        ansys.speos.script.simulation.Simulation.Weight
-            Simulation.Weight
-        """
-        return BaseSimulation.Weight(self._inverse_template.weight)
-=======
         ansys.speos.script.simulation.BaseSimulation.Weight
             Simulation.Weight
         """
         return BaseSimulation.Weight(self._inverse_template.weight, stable_ctr=True)
->>>>>>> a4a47559
 
     def set_weight_none(self) -> Inverse:
         """Deactivate weight.
 
         Returns
         -------
-<<<<<<< HEAD
-        ansys.speos.script.simulation.Simulation.Inverse
-=======
         ansys.speos.script.simulation.Inverse
->>>>>>> a4a47559
             Inverse simulation
         """
         self._inverse_template.ClearField("weight")
@@ -933,11 +813,7 @@
 
         Returns
         -------
-<<<<<<< HEAD
-        ansys.speos.script.simulation.Simulation.Inverse
-=======
         ansys.speos.script.simulation.Inverse
->>>>>>> a4a47559
             Inverse simulation
         """
         self._inverse_template.colorimetric_standard = simulation_template_pb2.CIE_1931
@@ -949,11 +825,7 @@
 
         Returns
         -------
-<<<<<<< HEAD
-        ansys.speos.script.simulation.Simulation.Inverse
-=======
         ansys.speos.script.simulation.Inverse
->>>>>>> a4a47559
             Inverse simulation
         """
         self._inverse_template.colorimetric_standard = simulation_template_pb2.CIE_1964
@@ -970,11 +842,7 @@
 
         Returns
         -------
-<<<<<<< HEAD
-        ansys.speos.script.simulation.Simulation.Inverse
-=======
         ansys.speos.script.simulation.Inverse
->>>>>>> a4a47559
             Inverse simulation
         """
         self._inverse_template.dispersion = value
@@ -992,11 +860,7 @@
 
         Returns
         -------
-<<<<<<< HEAD
-        ansys.speos.script.simulation.Simulation.Inverse
-=======
         ansys.speos.script.simulation.Inverse
->>>>>>> a4a47559
             Inverse simulation
         """
         self._inverse_template.splitting = value
@@ -1013,11 +877,7 @@
 
         Returns
         -------
-<<<<<<< HEAD
-        ansys.speos.script.simulation.Simulation.Inverse
-=======
         ansys.speos.script.simulation.Inverse
->>>>>>> a4a47559
             Inverse simulation
         """
         self._inverse_template.number_of_gathering_rays_per_source = value
@@ -1034,11 +894,7 @@
 
         Returns
         -------
-<<<<<<< HEAD
-        ansys.speos.script.simulation.Simulation.Inverse
-=======
         ansys.speos.script.simulation.Inverse
->>>>>>> a4a47559
             Inverse simulation
         """
         self._inverse_template.maximum_gathering_error = value
@@ -1057,11 +913,7 @@
     #
     #    Returns
     #    -------
-<<<<<<< HEAD
-    #    ansys.speos.script.simulation.Simulation.Inverse
-=======
     #    ansys.speos.script.simulation.Inverse
->>>>>>> a4a47559
     #        Inverse simulation
     #    """
     #    self._inverse_template.fast_transmission_gathering = value
@@ -1078,11 +930,7 @@
 
         Returns
         -------
-<<<<<<< HEAD
-        ansys.speos.script.simulation.Simulation.Inverse
-=======
         ansys.speos.script.simulation.Inverse
->>>>>>> a4a47559
             Inverse simulation
         """
         self._inverse_template.ambient_material_uri = uri
@@ -1099,11 +947,7 @@
 
         Returns
         -------
-<<<<<<< HEAD
-        ansys.speos.script.simulation.Simulation.Inverse
-=======
         ansys.speos.script.simulation.Inverse
->>>>>>> a4a47559
             Inverse simulation
         """
         if value is None:
@@ -1123,11 +967,7 @@
 
         Returns
         -------
-<<<<<<< HEAD
-        ansys.speos.script.simulation.Simulation.Inverse
-=======
         ansys.speos.script.simulation.Inverse
->>>>>>> a4a47559
             Inverse simulation
         """
         if value is None:
@@ -1149,11 +989,7 @@
 
         Returns
         -------
-<<<<<<< HEAD
-        ansys.speos.script.simulation.Simulation.Inverse
-=======
         ansys.speos.script.simulation.Inverse
->>>>>>> a4a47559
             Inverse simulation
         """
         self._inverse_props_from_job.automatic_save_frequency = value
@@ -1173,11 +1009,6 @@
 
     Parameters
     ----------
-<<<<<<< HEAD
-    interactive_template : ansys.api.speos.simulation.v1.simulation_template_pb2.SimulationTemplate.Interactive simulation to complete.
-    inverse_props_from_job : ansys.api.speos.job.v2.job_pb2.Job.InteractiveSimulationProperties
-        Interactive simulation properties to complete.
-=======
     project : ansys.speos.script.project.Project
         Project in which simulation shall be created.
     name : str
@@ -1191,7 +1022,6 @@
     simulation_instance : ansys.api.speos.scene.v2.scene_pb2.Scene.SimulationInstance, optional
         Simulation instance to provide if the feature does not have to be created from scratch
         By default, ``None``, means that the feature is created from scratch by default.
->>>>>>> a4a47559
     default_values : bool
         Uses default values when True.
     """
@@ -1248,11 +1078,7 @@
 
         Returns
         -------
-<<<<<<< HEAD
-        ansys.speos.script.simulation.Simulation.Interactive
-=======
         ansys.speos.script.simulation.Interactive
->>>>>>> a4a47559
             Interactive simulation
         """
         self._interactive_template.geom_distance_tolerance = value
@@ -1270,11 +1096,7 @@
 
         Returns
         -------
-<<<<<<< HEAD
-        ansys.speos.script.simulation.Simulation.Interactive
-=======
         ansys.speos.script.simulation.Interactive
->>>>>>> a4a47559
             Interactive simulation
         """
         self._interactive_template.max_impact = value
@@ -1285,28 +1107,17 @@
 
         Returns
         -------
-<<<<<<< HEAD
-        ansys.speos.script.simulation.Simulation.Weight
-            Simulation.Weight
-        """
-        return BaseSimulation.Weight(self._interactive_template.weight)
-=======
         ansys.speos.script.simulation.BaseSimulation.Weight
             Simulation.Weight
         """
         return BaseSimulation.Weight(self._interactive_template.weight, stable_ctr=True)
->>>>>>> a4a47559
 
     def set_weight_none(self) -> Interactive:
         """Deactivate weight.
 
         Returns
         -------
-<<<<<<< HEAD
-        ansys.speos.script.simulation.Simulation.Interactive
-=======
         ansys.speos.script.simulation.Interactive
->>>>>>> a4a47559
             Interactive simulation
         """
         self._interactive_template.ClearField("weight")
@@ -1318,11 +1129,7 @@
 
         Returns
         -------
-<<<<<<< HEAD
-        ansys.speos.script.simulation.Simulation.Interactive
-=======
         ansys.speos.script.simulation.Interactive
->>>>>>> a4a47559
             Interactive simulation
         """
         self._interactive_template.colorimetric_standard = simulation_template_pb2.CIE_1931
@@ -1334,11 +1141,7 @@
 
         Returns
         -------
-<<<<<<< HEAD
-        ansys.speos.script.simulation.Simulation.Interactive
-=======
         ansys.speos.script.simulation.Interactive
->>>>>>> a4a47559
             Interactive simulation
         """
         self._interactive_template.colorimetric_standard = simulation_template_pb2.CIE_1964
@@ -1355,40 +1158,24 @@
 
         Returns
         -------
-<<<<<<< HEAD
-        ansys.speos.script.simulation.Simulation.Interactive
-=======
         ansys.speos.script.simulation.Interactive
->>>>>>> a4a47559
             Interactive simulation
         """
         self._interactive_template.ambient_material_uri = uri
         return self
 
-<<<<<<< HEAD
-    def set_rays_number_per_sources(self, values: List[Simulation.Interactive.RaysNumberPerSource]) -> Interactive:
-=======
     def set_rays_number_per_sources(self, values: List[Interactive.RaysNumberPerSource]) -> Interactive:
->>>>>>> a4a47559
         """Select the number of rays emitted for each source. If a source is present in the simulation but not referenced here,
         it will send by default 100 rays.
 
         Parameters
         ----------
-<<<<<<< HEAD
-        values : List[ansys.speos.script.simulation.Simulation.Interactive.RaysNumberPerSource]
-=======
         values : List[ansys.speos.script.simulation.Interactive.RaysNumberPerSource]
->>>>>>> a4a47559
             List of rays number emitted by source.
 
         Returns
         -------
-<<<<<<< HEAD
-        ansys.speos.script.simulation.Simulation.Interactive
-=======
         ansys.speos.script.simulation.Interactive
->>>>>>> a4a47559
             Interactive simulation
         """
         my_list = [
@@ -1412,11 +1199,7 @@
 
         Returns
         -------
-<<<<<<< HEAD
-        ansys.speos.script.simulation.Simulation.Interactive
-=======
         ansys.speos.script.simulation.Interactive
->>>>>>> a4a47559
             Interactive simulation
         """
         self._interactive_props_from_job.light_expert = value
@@ -1433,11 +1216,7 @@
 
         Returns
         -------
-<<<<<<< HEAD
-        ansys.speos.script.simulation.Simulation.Interactive
-=======
         ansys.speos.script.simulation.Interactive
->>>>>>> a4a47559
             Interactive simulation
         """
         self._interactive_props_from_job.impact_report = value
