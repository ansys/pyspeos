--- conflicted
+++ resolved
@@ -370,34 +370,23 @@
 
         scene_data = self.scene_link.get()
 
-<<<<<<< HEAD
-        root_part = self.client.get_item(key=scene_data.part_guid).get()
-        part_feats = self.find(name="", feature_type=part.Part)
-        part_feat = None
-        if part_feats == []:
-            part_feat = self.create_root_part()
-            self._fill_bodies(body_guids=root_part.body_guids, feat_host=part_feat)
-        else:
-            part_feat = part_feats[0]
-
-        for sp in root_part.parts:
-            sp_feat = part_feat.create_sub_part(name=sp.name, description=sp.description)
-=======
         root_part_link = self.client.get_item(key=scene_data.part_guid)
         root_part_data = root_part_link.get()
-        root_part_feat = self.find(name="RootPart")
-        if root_part_feat is None:
+        root_part_feats = self.find(name="", feature_type=part.Part)
+        root_part_feat = None
+        if root_part_feats == []:
             root_part_feat = self.create_root_part()
             root_part_data.name = "RootPart"
             root_part_link.set(root_part_data)
             self._fill_bodies(body_guids=root_part_data.body_guids, feat_host=root_part_feat)
+        else:
+            root_part_feat = root_part_feats[0]
 
         root_part_feat.part_link = root_part_link
         root_part_feat._part = root_part_data  # instead of root_part_feat.reset() - this avoid a useless read in server
 
         for sp in root_part_data.parts:
             sp_feat = root_part_feat.create_sub_part(name=sp.name, description=sp.description)
->>>>>>> e2319f95
             if sp.description.startswith("UniqueId_"):
                 idx = sp.description.find("_")
                 sp_feat._unique_id = sp.description[idx + 1 :]
