--- conflicted
+++ resolved
@@ -78,11 +78,7 @@
     #    pass
 
     def create_optical_property(
-<<<<<<< HEAD
         self, name: str, description: str = "", metadata: Optional[Mapping[str, str]] = None
-=======
-        self, name: str, description: str = "", metadata: Mapping[str, str] = {}
->>>>>>> 20b01211
     ) -> opt_prop.OptProp:
         """Create a new Optical Property feature.
 
@@ -108,11 +104,9 @@
                 opt_prop.OptProp, name
             )
             raise ValueError(msg)
-<<<<<<< HEAD
+
         if metadata is None:
             metadata = {}
-=======
->>>>>>> 20b01211
         feature = opt_prop.OptProp(
             project=self, name=name, description=description, metadata=metadata
         )
@@ -185,11 +179,7 @@
         name: str,
         description: str = "",
         feature_type: type = simulation.Direct,
-<<<<<<< HEAD
         metadata: Optional[Mapping[str, str]] = None,
-=======
-        metadata: Mapping[str, str] = {},
->>>>>>> 20b01211
     ) -> Union[simulation.Direct, simulation.Interactive, simulation.Inverse]:
         """Create a new Simulation feature.
 
@@ -249,11 +239,7 @@
         name: str,
         description: str = "",
         feature_type: type = sensor.Irradiance,
-<<<<<<< HEAD
         metadata: Optional[Mapping[str, str]] = None,
-=======
-        metadata: Mapping[str, str] = {},
->>>>>>> 20b01211
     ) -> Union[sensor.Camera, sensor.Radiance, sensor.Irradiance]:
         """Create a new Sensor feature.
 
@@ -309,11 +295,7 @@
         return feature
 
     def create_root_part(
-<<<<<<< HEAD
         self, description: str = "", metadata: Optional[Mapping[str, str]] = None
-=======
-        self, description: str = "", metadata: Mapping[str, str] = {}
->>>>>>> 20b01211
     ) -> part.Part:
         """Create the project root part feature. If a root part is already created in the project, it is returned.
 
@@ -471,11 +453,7 @@
                     ]
                 )
 
-<<<<<<< HEAD
         if found_features and idx != -1:
-=======
-        if found_features != [] and idx != -1:
->>>>>>> 20b01211
             tmp = [
                 f.find(
                     name=orig_name[idx + 1 :], name_regex=name_regex, feature_type=orig_feature_type
