# Copyright (C) 2023 - 2024 ANSYS, Inc. and/or its affiliates.
# SPDX-License-Identifier: MIT
#
#
# Permission is hereby granted, free of charge, to any person obtaining a copy
# of this software and associated documentation files (the "Software"), to deal
# in the Software without restriction, including without limitation the rights
# to use, copy, modify, merge, publish, distribute, sublicense, and/or sell
# copies of the Software, and to permit persons to whom the Software is
# furnished to do so, subject to the following conditions:
#
# The above copyright notice and this permission notice shall be included in all
# copies or substantial portions of the Software.
#
# THE SOFTWARE IS PROVIDED "AS IS", WITHOUT WARRANTY OF ANY KIND, EXPRESS OR
# IMPLIED, INCLUDING BUT NOT LIMITED TO THE WARRANTIES OF MERCHANTABILITY,
# FITNESS FOR A PARTICULAR PURPOSE AND NONINFRINGEMENT. IN NO EVENT SHALL THE
# AUTHORS OR COPYRIGHT HOLDERS BE LIABLE FOR ANY CLAIM, DAMAGES OR OTHER
# LIABILITY, WHETHER IN AN ACTION OF CONTRACT, TORT OR OTHERWISE, ARISING FROM,
# OUT OF OR IN CONNECTION WITH THE SOFTWARE OR THE USE OR OTHER DEALINGS IN THE
# SOFTWARE.
"""Provides a way to gather Speos features."""
from __future__ import annotations

from typing import Mapping, Optional, Union

import ansys.speos.core as core
import ansys.speos.script.opt_prop as opt_prop
<<<<<<< HEAD
import ansys.speos.script.simulation as simulation
=======
import ansys.speos.script.sensor as sensor
>>>>>>> aa2eefe8
import ansys.speos.script.source as source


class Project:
    """A project describes all Speos features (optical properties, sources, sensors, simulations) that user can fill in.
    Project provides functions to create new feature, find a feature.

    It can be created from empty or loaded from a specific file.

    Parameters
    ----------
    speos : ansys.speos.core.speos.Speos
        Speos session (connected to gRPC server).
    path : str
        The project will be loaded from this speos file.
        By default, ``""``, means create from empty.

    Attributes
    ----------
    scene_link : ansys.speos.core.scene.SceneLink
        Link object for the scene in database.
    """

    def __init__(self, speos: core.Speos, path: str = ""):
        self.client = speos.client
        """Speos instance client."""
        self.scene_link = speos.client.scenes().create()
        """Link object for the scene in database."""
        self._features = []
        if len(path):
            tmp_scene_link = speos.client.scenes().create()
            tmp_scene_link.load_file(path)
            self._fill_features(from_scene=tmp_scene_link)
        return

    # def list(self):
    #    """Return all feature key as a tree, can be used to list all features- Not yet implemented"""
    #    pass

    def create_optical_property(self, name: str, description: str = "", metadata: Mapping[str, str] = {}) -> opt_prop.OptProp:
        """Create a new Optical Property feature.

        Parameters
        ----------
        name : str
            Name of the feature.
        description : str
            Description of the feature.
            By default, ``""``.
        metadata : Mapping[str, str]
            Metadata of the feature.
            By default, ``{}``.

        Returns
        -------
        ansys.speos.script.opt_prop.OptProp
            OptProp feature.
        """
        feature = opt_prop.OptProp(project=self, name=name, description=description, metadata=metadata)
        self._features.append(feature)
        return feature

    def create_source(self, name: str, description: str = "", metadata: Mapping[str, str] = {}) -> source.Source:
        """Create a new Source feature.

        Parameters
        ----------
        name : str
            Name of the feature.
        description : str
            Description of the feature.
            By default, ``""``.
        metadata : Mapping[str, str]
            Metadata of the feature.
            By default, ``{}``.

        Returns
        -------
        ansys.speos.script.source.Source
            Source feature.
        """
        feature = source.Source(project=self, name=name, description=description, metadata=metadata)
        self._features.append(feature)
        return feature

<<<<<<< HEAD
    def create_simulation(self, name: str, description: str = "", metadata: Mapping[str, str] = {}) -> simulation.Simulation:
        return simulation.Simulation(project=self, name=name, description=description, metadata=metadata)

    def find(self, name: str, id: str = ""):
        """Get details about a feature - Not yet implemented"""
        pass
=======
    def create_sensor(self, name: str, description: str = "", metadata: Mapping[str, str] = {}) -> sensor.Sensor:
        """Create a new Sensor feature.
>>>>>>> aa2eefe8

        Parameters
        ----------
        name : str
            Name of the feature.
        description : str
            Description of the feature.
            By default, ``""``.
        metadata : Mapping[str, str]
            Metadata of the feature.
            By default, ``{}``.

        Returns
        -------
        ansys.speos.script.sensor.Sensor
            Sensor feature.
        """
        feature = sensor.Sensor(project=self, name=name, description=description, metadata=metadata)
        self._features.append(feature)
        return feature

    def find(self, name: str, feature_type: Optional[type] = None) -> Optional[Union[opt_prop.OptProp, source.Source, sensor.Sensor]]:
        """Find a feature.

        Parameters
        ----------
        name : str
            Name of the feature.
        feature_type : type
            Type of the wanted feature.

        Returns
        -------
        Union[ansys.speos.script.opt_prop.OptProp, ansys.speos.script.source.Source, ansys.speos.script.sensor.Sensor], optional
            Found feature, or None.
        """
        if feature_type is None:
            found_feature = next((x for x in self._features if x._name == name), None)
        else:
            found_feature = next((x for x in self._features if type(x) == feature_type and x._name == name), None)
        if found_feature is not None:
            return found_feature
        return None

    # def action(self, name: str):
    #    """Act on feature: update, hide/show, copy, ... - Not yet implemented"""
    #    pass

    # def save(self):
    #    """Save class state in file given at construction - Not yet implemented"""
    #    pass

    def delete(self) -> Project:
        """Delete project: erase scene data.
        Delete all features contained in the project.

        Returns
        -------
        ansys.speos.script.project.Project
            Source feature.
        """
        # Erase the scene
        if self.scene_link is not None:
            self.scene_link.set(data=core.Scene())

        # Delete each feature that was created
        for f in self._features:
            f.delete()
        self._features.clear()

    def __str__(self):
        """Return the string representation of the project's scene."""
        return str(self.scene_link)

    def _fill_features(self, from_scene: core.Scene):
        """Fill project features from a scene."""
        scene_data = from_scene.get()
        for mat_inst in scene_data.materials:
            op_feature = self.create_optical_property(name=mat_inst.name)
            op_feature._material_instance = mat_inst
            op_feature.vop_template_link = self.client.get_item(key=mat_inst.vop_guid)
            if len(mat_inst.sop_guids) > 0:
                op_feature.sop_template_link = self.client.get_item(key=mat_inst.sop_guids[0])
            op_feature.reset()
            op_feature.commit()

        for src_inst in scene_data.sources:
            src_feat = self.create_source(name=src_inst.name)
            src_feat._source_instance = src_inst
            src_feat.source_template_link = self.client.get_item(key=src_inst.source_guid)
            src_feat.reset()
            src_feat.commit()

        for ssr_inst in scene_data.sensors:
            ssr_feat = self.create_sensor(name=ssr_inst.name)
            ssr_feat._sensor_instance = ssr_inst
            ssr_feat.sensor_template_link = self.client.get_item(key=ssr_inst.sensor_guid)
            ssr_feat.reset()
            ssr_feat.commit()<|MERGE_RESOLUTION|>--- conflicted
+++ resolved
@@ -26,11 +26,8 @@
 
 import ansys.speos.core as core
 import ansys.speos.script.opt_prop as opt_prop
-<<<<<<< HEAD
+import ansys.speos.script.sensor as sensor
 import ansys.speos.script.simulation as simulation
-=======
-import ansys.speos.script.sensor as sensor
->>>>>>> aa2eefe8
 import ansys.speos.script.source as source
 
 
@@ -116,17 +113,17 @@
         self._features.append(feature)
         return feature
 
-<<<<<<< HEAD
     def create_simulation(self, name: str, description: str = "", metadata: Mapping[str, str] = {}) -> simulation.Simulation:
+        """Create a new Simulation feature.
+
+        Parameters
+        ----------
+
+        """
         return simulation.Simulation(project=self, name=name, description=description, metadata=metadata)
 
-    def find(self, name: str, id: str = ""):
-        """Get details about a feature - Not yet implemented"""
-        pass
-=======
     def create_sensor(self, name: str, description: str = "", metadata: Mapping[str, str] = {}) -> sensor.Sensor:
         """Create a new Sensor feature.
->>>>>>> aa2eefe8
 
         Parameters
         ----------
