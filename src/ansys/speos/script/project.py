# Copyright (C) 2023 - 2024 ANSYS, Inc. and/or its affiliates.
# SPDX-License-Identifier: MIT
#
#
# Permission is hereby granted, free of charge, to any person obtaining a copy
# of this software and associated documentation files (the "Software"), to deal
# in the Software without restriction, including without limitation the rights
# to use, copy, modify, merge, publish, distribute, sublicense, and/or sell
# copies of the Software, and to permit persons to whom the Software is
# furnished to do so, subject to the following conditions:
#
# The above copyright notice and this permission notice shall be included in all
# copies or substantial portions of the Software.
#
# THE SOFTWARE IS PROVIDED "AS IS", WITHOUT WARRANTY OF ANY KIND, EXPRESS OR
# IMPLIED, INCLUDING BUT NOT LIMITED TO THE WARRANTIES OF MERCHANTABILITY,
# FITNESS FOR A PARTICULAR PURPOSE AND NONINFRINGEMENT. IN NO EVENT SHALL THE
# AUTHORS OR COPYRIGHT HOLDERS BE LIABLE FOR ANY CLAIM, DAMAGES OR OTHER
# LIABILITY, WHETHER IN AN ACTION OF CONTRACT, TORT OR OTHERWISE, ARISING FROM,
# OUT OF OR IN CONNECTION WITH THE SOFTWARE OR THE USE OR OTHER DEALINGS IN THE
# SOFTWARE.
"""Provides a way to gather Speos features."""
from __future__ import annotations

import re
from typing import List, Mapping, Optional, Union
import uuid

from google.protobuf.internal.containers import RepeatedScalarFieldContainer
import numpy as np
import pyvista as pv

import ansys.speos.core as core
import ansys.speos.script.body as body
import ansys.speos.script.face as face
import ansys.speos.script.opt_prop as opt_prop
import ansys.speos.script.part as part
import ansys.speos.script.proto_message_utils as proto_message_utils
import ansys.speos.script.sensor as sensor
import ansys.speos.script.simulation as simulation
import ansys.speos.script.source as source


class Project:
    """A project describes all Speos features (optical properties, sources, sensors, simulations) that user can fill in.
    Project provides functions to create new feature, find a feature.

    It can be created from empty or loaded from a specific file.

    Parameters
    ----------
    speos : ansys.speos.core.speos.Speos
        Speos session (connected to gRPC server).
    path : str
        The project will be loaded from this speos file.
        By default, ``""``, means create from empty.

    Attributes
    ----------
    scene_link : ansys.speos.core.scene.SceneLink
        Link object for the scene in database.
    """

    def __init__(self, speos: core.Speos, path: str = ""):
        self.client = speos.client
        """Speos instance client."""
        self.scene_link = speos.client.scenes().create()
        """Link object for the scene in database."""
        self._features = []
        if len(path):
            self.scene_link.load_file(path)
            self._fill_features()

    # def list(self):
    #    """Return all feature key as a tree, can be used to list all features- Not yet implemented"""
    #    pass

    def create_optical_property(self, name: str, description: str = "", metadata: Mapping[str, str] = {}) -> opt_prop.OptProp:
        """Create a new Optical Property feature.

        Parameters
        ----------
        name : str
            Name of the feature.
        description : str
            Description of the feature.
            By default, ``""``.
        metadata : Mapping[str, str]
            Metadata of the feature.
            By default, ``{}``.

        Returns
        -------
        ansys.speos.script.opt_prop.OptProp
            OptProp feature.
        """
        feature = opt_prop.OptProp(project=self, name=name, description=description, metadata=metadata)
        self._features.append(feature)
        return feature

    def create_source(
        self,
        name: str,
        description: str = "",
        feature_type: type = source.Surface,
        metadata: Mapping[str, str] = {},
    ) -> Union[source.Surface, source.RayFile, source.Luminaire]:
        """Create a new Source feature.

        Parameters
        ----------
        name : str
            Name of the feature.
        description : str
            Description of the feature.
            By default, ``""``.
        feature_type: type
<<<<<<< HEAD
            Source type to be created
            by default, ``ansys.speos.script.source.Surface``.
=======
            Source type to be created.
            By default, ``ansys.speos.script.source.Surface``.
>>>>>>> a4a47559
            Allowed types:
            Union[ansys.speos.script.source.Surface, ansys.speos.script.source.RayFile, \
            ansys.speos.script.source.Luminaire].
        metadata : Mapping[str, str]
            Metadata of the feature.
            By default, ``{}``.

        Returns
        -------
        Union[ansys.speos.script.source.Surface, ansys.speos.script.source.RayFile, ansys.speos.script.source.Luminaire]
            Source class instance.
        """
        feature = None
        if feature_type == source.Surface:
            feature = source.Surface(project=self, name=name, description=description, metadata=metadata)
        elif feature_type == source.RayFile:
            feature = source.RayFile(project=self, name=name, description=description, metadata=metadata)
        elif feature_type == source.Luminaire:
            feature = source.Luminaire(project=self, name=name, description=description, metadata=metadata)
        else:
            msg = "Requested feature {} does not exist in supported list {}".format(
                feature_type, [source.Surface, source.Luminaire, source.RayFile]
            )
            raise TypeError(msg)
        self._features.append(feature)
        return feature

    def create_simulation(
        self, name: str, description: str = "", feature_type: type = simulation.Direct, metadata: Mapping[str, str] = {}
    ) -> Union[simulation.Direct, simulation.Interactive, simulation.Inverse]:
        """Create a new Simulation feature.

        Parameters
        ----------
        name : str
            Name of the feature.
        description : str
            Description of the feature.
            By default, ``""``.
        feature_type: type
            Simulation type to be created.
            By default, ``ansys.speos.script.simulation.Direct``.
            Allowed types: Union[ansys.speos.script.simulation.Direct, ansys.speos.script.simulation.Interactive, \
            ansys.speos.script.simulation.Inverse].
        metadata : Mapping[str, str]
            Metadata of the feature.
            By default, ``{}``.

        Returns
        -------
        Union[ansys.speos.script.simulation.Direct, ansys.speos.script.simulation.Interactive, ansys.speos.script.simulation.Inverse]
            Simulation class instance
        """
        feature = None
        if feature_type == simulation.Direct:
            feature = simulation.Direct(project=self, name=name, description=description, metadata=metadata)
        elif feature_type == simulation.Inverse:
            feature = simulation.Inverse(project=self, name=name, description=description, metadata=metadata)
        elif feature_type == simulation.Interactive:
            feature = simulation.Interactive(project=self, name=name, description=description, metadata=metadata)
        else:
            msg = "Requested feature {} does not exist in supported list {}".format(
                feature_type, [simulation.Direct, simulation.Inverse, simulation.Interactive]
            )
            raise TypeError(msg)
        self._features.append(feature)
        return feature

    def create_sensor(
        self, name: str, description: str = "", feature_type: type = sensor.Irradiance, metadata: Mapping[str, str] = {}
    ) -> Union[sensor.Camera, sensor.Radiance, sensor.Irradiance]:
        """Create a new Sensor feature.

        Parameters
        ----------
        name : str
            Name of the feature.
        description : str
            Description of the feature.
            By default, ``""``.
        feature_type: type
            Sensor type to be created.
            By default, ``ansys.speos.script.sensor.Irradiance``.
            Allowed types: Union[ansys.speos.script.sensor.Camera, ansys.speos.script.sensor.Radiance, \
            ansys.speos.script.sensor.Irradiance]
        metadata : Mapping[str, str]
            Metadata of the feature.
            By default, ``{}``.

        Returns
        -------
        Union[ansys.speos.script.sensor.Camera, ansys.speos.script.sensor.Radiance, ansys.speos.script.sensor.Irradiance]
            Sensor class instance.
        """
        feature = None
        if feature_type == sensor.Irradiance:
            feature = sensor.Irradiance(project=self, name=name, description=description, metadata=metadata)
        elif feature_type == sensor.Radiance:
            feature = sensor.Radiance(project=self, name=name, description=description, metadata=metadata)
        elif feature_type == sensor.Camera:
            feature = sensor.Camera(project=self, name=name, description=description, metadata=metadata)
        else:
            msg = "Requested feature {} does not exist in supported list {}".format(
                feature_type, [sensor.Irradiance, sensor.Radiance, sensor.Camera]
            )
            raise TypeError(msg)
        self._features.append(feature)
        return feature

    def create_root_part(self, description: str = "", metadata: Mapping[str, str] = {}) -> part.Part:
        """Create the project root part feature. If a root part is already created in the project, it is returned.

        Parameters
        ----------
        description : str
            Description of the feature.
            By default, ``""``.
        metadata : Mapping[str, str]
            Metadata of the feature.
            By default, ``{}``.

        Returns
        -------
        ansys.speos.script.part.Part
            Part feature.
        """
        name = "RootPart"
        existing_rp = self.find(name=name, feature_type=part.Part)
        if existing_rp != []:
            return existing_rp[0]

        feature = part.Part(project=self, name=name, description=description, metadata=metadata)
        self._features.append(feature)
        return feature

    def find(
        self, name: str, name_regex: bool = False, feature_type: Optional[type] = None
    ) -> List[
        Union[
            opt_prop.OptProp,
            source.Surface,
            source.Luminaire,
            source.RayFile,
            sensor.Irradiance,
            sensor.Radiance,
            sensor.Camera,
            simulation.Direct,
            simulation.Inverse,
            simulation.Interactive,
            part.Part,
            body.Body,
            face.Face,
            part.Part.SubPart,
        ]
    ]:
        """Find feature(s) by name (possibility to use regex) and by feature type.

        Parameters
        ----------
        name : str
            Name of the feature.
        name_regex : bool
            Allows to use regex for name parameter.
            By default, ``False``, means that regex is not used for name parameter.
        feature_type : type
            Type of the wanted features.
            Mandatory to fill for geometry features.
            By default, ``None``, means that all features will be considered (except geometry features).

        Returns
        -------
        List[Union[ansys.speos.script.opt_prop.OptProp, ansys.speos.script.source.Surface, \
<<<<<<< HEAD
        ansys.speos.script.source.RayFile, ansys.speos.script.source.Luminaireansys.speos.script.sensor.Camera, \
=======
        ansys.speos.script.source.RayFile, ansys.speos.script.source.Luminaire, ansys.speos.script.sensor.Camera, \
>>>>>>> a4a47559
        ansys.speos.script.sensor.Radiance, ansys.speos.script.sensor.Irradiance, \
        ansys.speos.script.simulation.Direct, ansys.speos.script.simulation.Interactive, \
        ansys.speos.script.simulation.Inverse, ansys.speos.script.part.Part, ansys.speos.script.body.Body, \
        ansys.speos.script.face.Face, ansys.speos.script.part.Part.SubPart]]
            Found features.

        Examples
        --------

        >>> # From name only
        >>> find(name="Camera.1")
        >>> # Specify feature type
        >>> find(name="Camera.1", feature_type=ansys.speos.script.sensor.Camera)
        >>> # Using regex
        >>> find(name="Camera.*", name_regex=True, feature_type=ansys.speos.script.sensor.Camera)

        Here some examples when looking for a geometry feature:
        (always precise feature_type)

        >>> # Root part
        >>> find(name="", feature_type=ansys.speos.script.part.Part)
        >>> # Body in root part
        >>> find(name="BodyName", feature_type=ansys.speos.script.body.Body)
        >>> # Face from body in root part
        >>> find(name="BodyName/FaceName", feature_type=ansys.speos.script.face.Face)
        >>> # Sub part in root part
        >>> find(name="SubPartName", feature_type=ansys.speos.script.part.Part.SubPart)
        >>> # Face in a body from sub part in root part :
        >>> find(name="SubPartName/BodyName/FaceName", feature_type=ansys.speos.script.face.Face)
        >>> # Regex can be use at each level separated by "/"
        >>> find(name="Body.*/Face.*", name_regex=True, feature_type=ansys.speos.script.face.Face)
        >>> # All faces of a specific body
        >>> find(name="BodyName/.*", name_regex=True, feature_type=ansys.speos.script.face.Face)
        >>> # All geometry features at first level (whatever their type: body, face, sub part)
        >>> find(name=".*", name_regex=True, feature_type=ansys.speos.script.part.Part)
        """
        orig_feature_type = None
        if feature_type == part.Part or feature_type == part.Part.SubPart or feature_type == body.Body or feature_type == face.Face:
            if feature_type != part.Part:
                orig_feature_type = feature_type
                feature_type = part.Part
            if name == "":
                name = "RootPart"
            else:
                name = "RootPart/" + name

        orig_name = name
        idx = name.find("/")
        if idx != -1:
            name = name[0:idx]

        if name_regex:
            p = re.compile(name)

        found_features = []
        if feature_type is None:
            if name_regex:
                found_features.extend([x for x in self._features if p.match(x._name)])
            else:
                found_features.extend([x for x in self._features if x._name == name])
        else:
            if name_regex:
                found_features.extend(
                    [
                        x
                        for x in self._features
                        if (type(x) == feature_type or (type(x._type) == feature_type if hasattr(x, "_type") else False))
                        and p.match(x._name)
                    ]
                )
            else:
                found_features.extend(
                    [
                        x
                        for x in self._features
                        if (type(x) == feature_type or (type(x._type) == feature_type if hasattr(x, "_type") else False))
                        and x._name == name
                    ]
                )

        if found_features != [] and idx != -1:
            tmp = [f.find(name=orig_name[idx + 1 :], name_regex=name_regex, feature_type=orig_feature_type) for f in found_features]

            found_features.clear()
            for feats in tmp:
                found_features.extend(feats)

        return found_features

    # def action(self, name: str):
    #    """Act on feature: update, hide/show, copy, ... - Not yet implemented"""
    #    pass

    # def save(self):
    #     """Save class state in file given at construction - Not yet implemented"""
    #     pass

    def delete(self) -> Project:
        """Delete project: erase scene data.
        Delete all features contained in the project.

        Returns
        -------
        ansys.speos.script.project.Project
            Source feature.
        """
        # Erase the scene
        if self.scene_link is not None:
            self.scene_link.set(data=core.Scene())

        # Delete each feature that was created
        for f in self._features:
            f.delete()
        self._features.clear()

        return self

    def _to_dict(self) -> dict:
        # Replace all guids by content of objects in the dict
        output_dict = proto_message_utils._replace_guids(
            speos_client=self.client, message=self.scene_link.get(), ignore_simple_key="part_guid"
        )

        # For each feature, replace properties by putting them at correct place
        for k, v in output_dict.items():
            if type(v) is list:
                for inside_dict in v:
                    if k == "simulations":
                        sim_feat = self.find(name=inside_dict["name"], feature_type=simulation.Direct)
                        if len(sim_feat) == 0:
                            sim_feat = self.find(name=inside_dict["name"], feature_type=simulation.Inverse)
<<<<<<< HEAD
                        elif len(sim_feat) == 0:
=======
                        if len(sim_feat) == 0:
>>>>>>> a4a47559
                            sim_feat = self.find(name=inside_dict["name"], feature_type=simulation.Interactive)
                        sim_feat = sim_feat[0]
                        if sim_feat.job_link is None:
                            inside_dict["simulation_properties"] = proto_message_utils._replace_guids(
                                speos_client=self.client, message=sim_feat._job, ignore_simple_key="scene_guid"
                            )
                        else:
                            inside_dict["simulation_properties"] = proto_message_utils._replace_guids(
                                speos_client=self.client, message=sim_feat.job_link.get(), ignore_simple_key="scene_guid"
                            )

                    proto_message_utils._replace_properties(inside_dict)
        return output_dict

    def get(self) -> dict:
        """Get dictionary corresponding to the project - read only."""
        return self._to_dict()

    def find_key(self, key: str) -> List[tuple[str, dict]]:
        """Get values corresponding to the key in project dictionary - read only.

        Parameters
        ----------
        key : str
            Key to search in the project dictionary.

        Returns
        -------
        List[tuple[str, dict]]
            List of matching objects containing for each its x_path and its value.
        """
        return proto_message_utils._finder_by_key(dict_var=self._to_dict(), key=key)

    def __str__(self):
        """Return the string representation of the project's scene."""
        return proto_message_utils.dict_to_str(dict=self._to_dict())

    def _fill_bodies(self, body_guids: List[str], feat_host: Union[part.Part, part.Part.SubPart]):
        """Fill part of sub part features from a list of body guids."""
        for b_link in self.client.get_items(keys=body_guids, item_type=core.BodyLink):
            b_data = b_link.get()
            b_feat = feat_host.create_body(name=b_data.name)
            b_feat.body_link = b_link
            b_feat._body = b_data  # instead of b_feat.reset() - this avoid a useless read in server
            f_links = self.client.get_items(keys=b_data.face_guids, item_type=core.FaceLink)
            for f_link in f_links:
                f_data = f_link.get()
                f_feat = b_feat.create_face(name=f_data.name)
                f_feat.face_link = f_link
                f_feat._face = f_data  # instead of f_feat.reset() - this avoid a useless read in server

    def _add_unique_ids(self):
        scene_data = self.scene_link.get()

        root_part_link = self.client.get_item(key=scene_data.part_guid)
        root_part = root_part_link.get()
        update_rp = False
        for sub_part in root_part.parts:
            if sub_part.description.startswith("UniqueId_") == False:
                sub_part.description = "UniqueId_" + str(uuid.uuid4())
                update_rp = True
        if update_rp:
            root_part_link.set(data=root_part)

        for mat_inst in scene_data.materials:
            if mat_inst.metadata["UniqueId"] == "":
                mat_inst.metadata["UniqueId"] = str(uuid.uuid4())

        for src_inst in scene_data.sources:
            if src_inst.metadata["UniqueId"] == "":
                src_inst.metadata["UniqueId"] = str(uuid.uuid4())

        for ssr_inst in scene_data.sensors:
            if ssr_inst.metadata["UniqueId"] == "":
                ssr_inst.metadata["UniqueId"] = str(uuid.uuid4())

        for sim_inst in scene_data.simulations:
            if sim_inst.metadata["UniqueId"] == "":
                sim_inst.metadata["UniqueId"] = str(uuid.uuid4())

        self.scene_link.set(data=scene_data)

    def _fill_features(self):
        """Fill project features from a scene."""
        self._add_unique_ids()

        scene_data = self.scene_link.get()

        root_part_link = self.client.get_item(key=scene_data.part_guid)
        root_part_data = root_part_link.get()
        root_part_feats = self.find(name="", feature_type=part.Part)
        root_part_feat = None
        if root_part_feats == []:
            root_part_feat = self.create_root_part()
            root_part_data.name = "RootPart"
            root_part_link.set(root_part_data)
            self._fill_bodies(body_guids=root_part_data.body_guids, feat_host=root_part_feat)
        else:
            root_part_feat = root_part_feats[0]

        root_part_feat.part_link = root_part_link
        root_part_feat._part = root_part_data  # instead of root_part_feat.reset() - this avoid a useless read in server

        for sp in root_part_data.parts:
            sp_feat = root_part_feat.create_sub_part(name=sp.name, description=sp.description)
            if sp.description.startswith("UniqueId_"):
                idx = sp.description.find("_")
                sp_feat._unique_id = sp.description[idx + 1 :]
            sp_feat.part_link = self.client.get_item(key=sp.part_guid)
            part_data = sp_feat.part_link.get()
            sp_feat._part_instance = sp
            sp_feat._part = part_data  # instead of sp_feat.reset() - this avoid a useless read in server
            self._fill_bodies(body_guids=part_data.body_guids, feat_host=sp_feat)

        for mat_inst in scene_data.materials:
            op_feature = self.create_optical_property(name=mat_inst.name)
            op_feature._fill(mat_inst=mat_inst)

        for src_inst in scene_data.sources:
            if src_inst.HasField("rayfile_properties"):
                src_feat = source.RayFile(project=self, name=src_inst.name, source_instance=src_inst, default_values=False)
            elif src_inst.HasField("luminaire_properties"):
                src_feat = source.Luminaire(project=self, name=src_inst.name, source_instance=src_inst, default_values=False)
            elif src_inst.HasField("surface_properties"):
                src_feat = source.Surface(project=self, name=src_inst.name, source_instance=src_inst, default_values=False)
            self._features.append(src_feat)

        for ssr_inst in scene_data.sensors:
            if ssr_inst.HasField("irradiance_properties"):
                ssr_feat = sensor.Irradiance(project=self, name=ssr_inst.name, sensor_instance=ssr_inst, default_values=False)
            elif ssr_inst.HasField("camera_properties"):
                ssr_feat = sensor.Radiance(project=self, name=ssr_inst.name, sensor_instance=ssr_inst, default_values=False)
            elif ssr_inst.HasField("radiance_properties"):
                ssr_feat = sensor.Camera(project=self, name=ssr_inst.name, sensor_instance=ssr_inst, default_values=False)
            self._features.append(ssr_feat)

        for sim_inst in scene_data.simulations:
            simulation_template_link = self.client.get_item(key=sim_inst.simulation_guid).get()
            if simulation_template_link.HasField("direct_mc_simulation_template"):
                sim_feat = simulation.Direct(project=self, name=sim_inst.name, simulation_instance=sim_inst, default_values=False)
            elif simulation_template_link.HasField("inverse_mc_simulation_template"):
                sim_feat = simulation.Inverse(project=self, name=sim_inst.name, simulation_instance=sim_inst, default_values=False)
            elif simulation_template_link.HasField("interactive_simulation_template"):
                sim_feat = simulation.Interactive(project=self, name=sim_inst.name, simulation_instance=sim_inst, default_values=False)
            self._features.append(sim_feat)

    def __extract_part_mesh_info(self, part_data: core.Part, part_coordinate_info: RepeatedScalarFieldContainer = None) -> pv.PolyData:
        """
        extract mesh data info from a part.

        Parameters
        ----------
        speos_client : ansys.speos.core.client.SpeosClient
            The Speos instance client.
        part_data: ansys.api.speos.part.v1.part_pb2.Part
            Part from scene.
        part_coordinate_info: RepeatedScalarFieldContainer
            message contains part coordinate info: origin, x_vector, y_vector, z_vector

        Returns
        -------
        pv.PolyData
            mesh data extracted.
        """

        def local2absolute(local_vertice: np.ndarray, coordinates) -> np.ndarray:
            """
            convert local coordinate to global coordinate.

            Parameters
            ----------
            local_vertice: np.ndarray
                numpy array includes x, y, z info.

            Returns
            -------
            np.ndarray
                numpy array includes x, y, z info

            """
            global_origin = np.array(coordinates[:3])
            global_x = np.array(coordinates[3:6]) * local_vertice[0]
            global_y = np.array(coordinates[6:9]) * local_vertice[1]
            global_z = np.array(coordinates[9:]) * local_vertice[2]
            return global_origin + global_x + global_y + global_z

        part_coordinate = [0.0, 0.0, 0.0, 1.0, 0.0, 0.0, 0.0, 1.0, 0.0, 0.0, 0.0, 1.0]
        if part_coordinate_info is not None:
            part_coordinate = part_coordinate_info
        part_mesh_info = None
        for body_idx, body_guid in enumerate(part_data.body_guids):
            body_item_data = self.client.get_item(body_guid).get()
            for face_idx, face_guid in enumerate(body_item_data.face_guids):
                face_item_data = self.client.get_item(face_guid).get()
                vertices = np.array(face_item_data.vertices)
                facets = np.array(face_item_data.facets)
                vertices = vertices.reshape(-1, 3)
                vertices = np.array([local2absolute(vertice, part_coordinate) for vertice in vertices])
                facets = facets.reshape(-1, 3)
                temp = np.full(facets.shape[0], 3)
                temp = np.vstack(temp)
                facets = np.hstack((temp, facets))
                face_mesh_data = pv.PolyData(vertices, facets)
                if part_mesh_info is None:
                    part_mesh_info = face_mesh_data
                else:
                    part_mesh_info = part_mesh_info.append_polydata(face_mesh_data)
        return part_mesh_info

    def _create_preview(self, viz_args=None) -> pv.Plotter:
        """
        create preview pyvista plotter object

        Parameters
        ----------
        viz_args : dict
            contains arguments in dict format passed to add mesh function
            e.g.
            - {'style': 'wireframe'},
            - {'style': 'surface', 'color':'white'},
            - {'opacity': 0.7, 'color':'white', 'show_edges': False},


        """
        if viz_args is None:
            viz_args = {}
        _preview_mesh = pv.PolyData()
        # Retrieve root part
        root_part_data = self.client.get_item(self.scene_link.get().part_guid).get()

        # Loop on all sub parts to retrieve their mesh
        if len(root_part_data.parts) != 0:
            for part_idx, part_item in enumerate(root_part_data.parts):
                part_item_data = self.client.get_item(part_item.part_guid).get()
                poly_data = self.__extract_part_mesh_info(part_data=part_item_data, part_coordinate_info=part_item.axis_system)
                if poly_data is not None:
                    _preview_mesh = _preview_mesh.append_polydata(poly_data)

        # Add also the mesh of bodies directly contained in root part
        poly_data = self.__extract_part_mesh_info(part_data=root_part_data)
        if poly_data is not None:
            _preview_mesh = _preview_mesh.append_polydata(poly_data)

        p = pv.Plotter()
        p.add_mesh(_preview_mesh, show_edges=True, **viz_args)
        return p

    def preview(self, viz_args=None) -> None:
        """Preview cad bodies inside the project's scene.

        Parameters
        ----------
        viz_args : dict
            contains arguments in dict format passed to add mesh function
            e.g.
            - {'style': 'wireframe'},
            - {'style': 'surface', 'color':'white'},
            - {'opacity': 0.7, 'color':'white', 'show_edges': False},
        """
        if viz_args is None:
            viz_args = {"opacity": 1}
        p = self._create_preview(viz_args=viz_args)
        p.show()<|MERGE_RESOLUTION|>--- conflicted
+++ resolved
@@ -115,13 +115,8 @@
             Description of the feature.
             By default, ``""``.
         feature_type: type
-<<<<<<< HEAD
-            Source type to be created
-            by default, ``ansys.speos.script.source.Surface``.
-=======
             Source type to be created.
             By default, ``ansys.speos.script.source.Surface``.
->>>>>>> a4a47559
             Allowed types:
             Union[ansys.speos.script.source.Surface, ansys.speos.script.source.RayFile, \
             ansys.speos.script.source.Luminaire].
@@ -294,11 +289,7 @@
         Returns
         -------
         List[Union[ansys.speos.script.opt_prop.OptProp, ansys.speos.script.source.Surface, \
-<<<<<<< HEAD
-        ansys.speos.script.source.RayFile, ansys.speos.script.source.Luminaireansys.speos.script.sensor.Camera, \
-=======
         ansys.speos.script.source.RayFile, ansys.speos.script.source.Luminaire, ansys.speos.script.sensor.Camera, \
->>>>>>> a4a47559
         ansys.speos.script.sensor.Radiance, ansys.speos.script.sensor.Irradiance, \
         ansys.speos.script.simulation.Direct, ansys.speos.script.simulation.Interactive, \
         ansys.speos.script.simulation.Inverse, ansys.speos.script.part.Part, ansys.speos.script.body.Body, \
@@ -430,11 +421,7 @@
                         sim_feat = self.find(name=inside_dict["name"], feature_type=simulation.Direct)
                         if len(sim_feat) == 0:
                             sim_feat = self.find(name=inside_dict["name"], feature_type=simulation.Inverse)
-<<<<<<< HEAD
-                        elif len(sim_feat) == 0:
-=======
                         if len(sim_feat) == 0:
->>>>>>> a4a47559
                             sim_feat = self.find(name=inside_dict["name"], feature_type=simulation.Interactive)
                         sim_feat = sim_feat[0]
                         if sim_feat.job_link is None:
