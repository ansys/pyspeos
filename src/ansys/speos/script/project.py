--- conflicted
+++ resolved
@@ -159,6 +159,9 @@
 
         Parameters
         ----------
+        name : str
+            Name of the feature.
+            By default, ``"RootPart"``.
         description : str
             Description of the feature.
             By default, ``""``.
@@ -414,20 +417,7 @@
 
         for sim_inst in scene_data.simulations:
             sim_feat = self.create_simulation(name=sim_inst.name)
-<<<<<<< HEAD
             sim_feat._fill(sim_inst=sim_inst)
-=======
-            sim_feat._unique_id = sim_inst.metadata["UniqueId"]
-            sim_feat._simulation_instance = sim_inst
-            sim_feat.simulation_template_link = self.client.get_item(key=sim_inst.simulation_guid)
-            sim_feat.reset()
-            # To get default values related to job -> simu properties
-            if sim_feat._simulation_template.HasField("direct_mc_simulation_template"):
-                sim_feat.set_direct()
-            elif sim_feat._simulation_template.HasField("inverse_mc_simulation_template"):
-                sim_feat.set_inverse()
-            elif sim_feat._simulation_template.HasField("interactive_simulation_template"):
-                sim_feat.set_interactive()
 
     def __extract_part_mesh_info(self, part_data: core.Part, part_coordinate_info: RepeatedScalarFieldContainer = None) -> pv.PolyData:
         """
@@ -532,5 +522,4 @@
             arguments to be transferred to the pv.add_mesh method
         """
         p = self._create_preview(viz_args=viz_args)
-        p.show()
->>>>>>> 647e2a3f
+        p.show()