--- conflicted
+++ resolved
@@ -920,7 +920,7 @@
 
         if viz_args is None:
             viz_args = {}
-        p = pv.Plotter()
+        p = Plotter()
         _preview_mesh = pv.PolyData()
         # Retrieve root part
         root_part_data = self.client[self.scene_link.get().part_guid].get()
@@ -940,7 +940,6 @@
         poly_data = self.__extract_part_mesh_info(part_data=root_part_data)
         if poly_data is not None:
             _preview_mesh = _preview_mesh.append_polydata(poly_data)
-<<<<<<< HEAD
         p.add_mesh(_preview_mesh, show_edges=True, **viz_args)
 
         # Add sensor at the root part
@@ -979,12 +978,8 @@
                 )
                 p.add_mesh(feature.visual_data.x_axis, color="red")
                 p.add_mesh(feature.visual_data.y_axis, color="green")
-
-=======
-        p = Plotter()
         viz_args["show_edges"] = True
         p.plot(_preview_mesh, **viz_args)
->>>>>>> cc9ab8ed
         return p
 
     @graphics_required
