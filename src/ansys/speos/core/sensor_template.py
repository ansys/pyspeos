--- conflicted
+++ resolved
@@ -399,7 +399,6 @@
             """Gains in case of Type.UserWhiteBalance [red_gain, green_gain, blue_gain], or display files in case of Type.DisplayPrimaries \
 [red_display_file_uri, green_display_file_uri, blue_display_file_uri]"""
 
-<<<<<<< HEAD
     class RadianceSettings:
         """
         Represents radiance settings.
@@ -422,9 +421,7 @@
             self.focal = focal
             self.integration_angle = integration_angle
 
-=======
     @staticmethod
->>>>>>> 64f11a8a
     def irradiance(
         name: str,
         type: Optional[Type] = Type.Photometric,
@@ -651,18 +648,18 @@
         metadata : Mapping[str, str], optional
             Metadata of the sensor template.
             By default, ``None``.
-        wavelengths_range : SensorTemplateFactory.WavelengthsRange, optional
+        wavelengths_range : ansys.speos.core.sensor_template.SensorTemplateFactory.WavelengthsRange, optional
             Range of wavelengths.
-            By default, ``SensorTemplateFactory.WavelengthsRange()``.
-        dimensions : SensorTemplateFactory.Dimensions, optional
+            By default, ``WavelengthsRange()``.
+        dimensions : ansys.speos.core.sensor_template.SensorTemplateFactory.Dimensions, optional
             Dimensions of the sensor.
-            By default, ``SensorTemplateFactory.Dimensions()``.
-        settings : SensorTemplateFactory.RadianceSettings, optional
+            By default, ``Dimensions()``.
+        settings : ansys.speos.core.sensor_template.SensorTemplateFactory.RadianceSettings, optional
             Settings for the radiance.
-            By default, ``SensorTemplateFactory.RadianceSettings()``.
+            By default, ``RadianceSettings()``.
         Returns
         -------
-        SensorTemplate
+        sensor_template.SensorTemplate
             SensorTemplate message created.
 
         Raises
