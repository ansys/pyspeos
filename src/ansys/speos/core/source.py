--- conflicted
+++ resolved
@@ -34,13 +34,11 @@
     project as project,
     proto_message_utils as proto_message_utils,
 )
-<<<<<<< HEAD
+
 import ansys.speos.core.generic.general_methods as general_methods
 from ansys.speos.core.generic.visualization_methods import _VisualArrow, _VisualData
-=======
 import ansys.speos.core.body as body
 import ansys.speos.core.face as face
->>>>>>> 13de0da4
 from ansys.speos.core.geo_ref import GeoRef
 from ansys.speos.core.intensity import Intensity
 from ansys.speos.core.kernel.client import SpeosClient
