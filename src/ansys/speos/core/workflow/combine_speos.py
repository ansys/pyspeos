# Copyright (C) 2021 - 2025 ANSYS, Inc. and/or its affiliates.
# SPDX-License-Identifier: MIT
#
#
# Permission is hereby granted, free of charge, to any person obtaining a copy
# of this software and associated documentation files (the "Software"), to deal
# in the Software without restriction, including without limitation the rights
# to use, copy, modify, merge, publish, distribute, sublicense, and/or sell
# copies of the Software, and to permit persons to whom the Software is
# furnished to do so, subject to the following conditions:
#
# The above copyright notice and this permission notice shall be included in all
# copies or substantial portions of the Software.
#
# THE SOFTWARE IS PROVIDED "AS IS", WITHOUT WARRANTY OF ANY KIND, EXPRESS OR
# IMPLIED, INCLUDING BUT NOT LIMITED TO THE WARRANTIES OF MERCHANTABILITY,
# FITNESS FOR A PARTICULAR PURPOSE AND NONINFRINGEMENT. IN NO EVENT SHALL THE
# AUTHORS OR COPYRIGHT HOLDERS BE LIABLE FOR ANY CLAIM, DAMAGES OR OTHER
# LIABILITY, WHETHER IN AN ACTION OF CONTRACT, TORT OR OTHERWISE, ARISING FROM,
# OUT OF OR IN CONNECTION WITH THE SOFTWARE OR THE USE OR OTHER DEALINGS IN THE
# SOFTWARE.
"""Import geometries and materials from several SPEOS files to a project."""

import os
from pathlib import Path
from typing import List, Optional

from ansys.speos.core.kernel.part import PartLink, ProtoPart
from ansys.speos.core.project import Project
from ansys.speos.core.speos import Speos


class SpeosFileInstance:
<<<<<<< HEAD
    """Represents a SPEOS file containing geometries and materials.
    Geometries are placed in the root part of a project, and oriented according to the axis_system argument.
=======
    """Represents a speos file that is placed and oriented in a specific way.
>>>>>>> 992e1643

    Parameters
    ----------
    speos_file : str
        SPEOS file to be loaded.
    axis_system : Optional[List[float]]
        Location and orientation to define for the geometry of the SPEOS file, [Ox Oy Oz Xx Xy Xz Yx Yy Yz Zx Zy Zz].
        By default, ``[0, 0, 0, 1, 0, 0, 0, 1, 0, 0, 0, 1]``.
    name : str
        Name chosen for the imported geometry. This name is used as subpart name under the root part of the project.
        By default, "" (meaning user has not defined a name), then the name of the SPEOS file without extension is taken.
        Note: Materials are named after the name. For instance name.material.1 representing the first material of the imported geometry.
    """

    def __init__(
        self, speos_file: str, axis_system: Optional[List[float]] = None, name: str = ""
    ) -> None:
        self.speos_file = speos_file
        """SPEOS file."""
        if axis_system is None:
            axis_system = [0, 0, 0, 1, 0, 0, 0, 1, 0, 0, 0, 1]
        self.axis_system = axis_system
        """Location and orientation to define for the geometry of the SPEOS file."""
        self.name = name
        """Name for the imported geometry, and used to name the materials."""

        if self.name == "":
            self.name = Path(speos_file).stem


def insert_speos(project: Project, speos_to_insert: List[SpeosFileInstance]) -> None:
<<<<<<< HEAD
    """Import geometries and materials from the selected SPEOS files to the existing project.

    Geometries and materials are placed in the root part, and orientated thanks to the
    SpeosFileInstance object.
    Note: Sources, Sensors and Simulations are not imported to the project.
=======
    """Complete a project feature with one or several speos files, placing/orienting them in the root part.

    All the features from the input project are kept.
    Only geometry and materials are taken from the speos files to combine.
>>>>>>> 992e1643

    Parameters
    ----------
    project : ansys.speos.core.project.Project
        Project in which to import geometries and materials from SPEOS files.
    speos_to_combine : List[ansys.speos.core.workflow.combine_speos.SpeosFileInstance]
        List of SPEOS files, location and orientation of geometries to be imported to the project.
    """
    # Part link : either create it empty if none is present in the project's scene
    # or just retrieve it from project's scene
    part_link = None
    if project.scene_link.get().part_guid == "":
        part_link = project.client.parts().create(message=ProtoPart())
    else:
        part_link = project.client[project.scene_link.get().part_guid]

    # Combine all speos_to_insert into the project
    _combine(project=project, part_link=part_link, speos_to_combine=speos_to_insert)


def combine_speos(speos: Speos, speos_to_combine: List[SpeosFileInstance]) -> Project:
<<<<<<< HEAD
    """Create a project by combining geometries and materials from the selected SPEOS files.

    Geometries and materials are placed in the root part, and orientated thanks to the SpeosFileInstance object.

    Notes
    -----
        Sources, Sensors and Simulations are not imported to the project.
=======
    """Create a project feature by combining several speos files.

    The function places/orients them in the root part. This only combines geometry and materials.
>>>>>>> 992e1643

    Parameters
    ----------
    speos : ansys.speos.core.speos.Speos
        Speos session (connected to gRPC server).
    speos_to_combine : List[ansys.speos.core.workflow.combine_speos.SpeosFileInstance]
        List of SPEOS files, location and orientation of geometries to be imported to the project.

    Returns
    -------
    ansys.speos.core.project.Project
        Project created by combining the input list of SPEOS files.
    """
    # Create an empty project and an empty part link
    p = Project(speos=speos)
    part_link = speos.client.parts().create(message=ProtoPart())

    # Combine all speos_to_combine into the project
    _combine(project=p, part_link=part_link, speos_to_combine=speos_to_combine)

    return p


def _combine(project: Project, part_link: PartLink, speos_to_combine: List[SpeosFileInstance]):
    scene_data = project.scene_link.get()
    part_data = part_link.get()

    for spc in speos_to_combine:
        scene_tmp = project.client.scenes().create()
        scene_tmp.load_file(file_uri=spc.speos_file)
        scene_tmp_data = scene_tmp.get()

        part_inst = ProtoPart.PartInstance(name=spc.name)
        part_inst.axis_system[:] = spc.axis_system
        part_inst.part_guid = scene_tmp_data.part_guid
        part_data.parts.append(part_inst)

        for mat in scene_tmp_data.materials:
            if len(mat.sop_guids) > 0:
                mat.name = spc.name + "." + mat.name
                mat.geometries.geo_paths[:] = [spc.name + "/" + x for x in mat.geometries.geo_paths]
                scene_data.materials.append(mat)

    part_link.set(data=part_data)
    scene_data.part_guid = part_link.key
    project.scene_link.set(data=scene_data)

    project._fill_features()<|MERGE_RESOLUTION|>--- conflicted
+++ resolved
@@ -31,12 +31,9 @@
 
 
 class SpeosFileInstance:
-<<<<<<< HEAD
     """Represents a SPEOS file containing geometries and materials.
+
     Geometries are placed in the root part of a project, and oriented according to the axis_system argument.
-=======
-    """Represents a speos file that is placed and oriented in a specific way.
->>>>>>> 992e1643
 
     Parameters
     ----------
@@ -68,18 +65,14 @@
 
 
 def insert_speos(project: Project, speos_to_insert: List[SpeosFileInstance]) -> None:
-<<<<<<< HEAD
     """Import geometries and materials from the selected SPEOS files to the existing project.
 
     Geometries and materials are placed in the root part, and orientated thanks to the
     SpeosFileInstance object.
-    Note: Sources, Sensors and Simulations are not imported to the project.
-=======
-    """Complete a project feature with one or several speos files, placing/orienting them in the root part.
 
-    All the features from the input project are kept.
-    Only geometry and materials are taken from the speos files to combine.
->>>>>>> 992e1643
+    Notes
+    -----
+    Sources, Sensors and Simulations are not imported to the project.
 
     Parameters
     ----------
@@ -101,7 +94,6 @@
 
 
 def combine_speos(speos: Speos, speos_to_combine: List[SpeosFileInstance]) -> Project:
-<<<<<<< HEAD
     """Create a project by combining geometries and materials from the selected SPEOS files.
 
     Geometries and materials are placed in the root part, and orientated thanks to the SpeosFileInstance object.
@@ -109,11 +101,6 @@
     Notes
     -----
         Sources, Sensors and Simulations are not imported to the project.
-=======
-    """Create a project feature by combining several speos files.
-
-    The function places/orients them in the root part. This only combines geometry and materials.
->>>>>>> 992e1643
 
     Parameters
     ----------
