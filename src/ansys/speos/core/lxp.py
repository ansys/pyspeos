# Copyright (C) 2021 - 2025 ANSYS, Inc. and/or its affiliates.
# SPDX-License-Identifier: MIT
#
#
# Permission is hereby granted, free of charge, to any person obtaining a copy
# of this software and associated documentation files (the "Software"), to deal
# in the Software without restriction, including without limitation the rights
# to use, copy, modify, merge, publish, distribute, sublicense, and/or sell
# copies of the Software, and to permit persons to whom the Software is
# furnished to do so, subject to the following conditions:
#
# The above copyright notice and this permission notice shall be included in all
# copies or substantial portions of the Software.
#
# THE SOFTWARE IS PROVIDED "AS IS", WITHOUT WARRANTY OF ANY KIND, EXPRESS OR
# IMPLIED, INCLUDING BUT NOT LIMITED TO THE WARRANTIES OF MERCHANTABILITY,
# FITNESS FOR A PARTICULAR PURPOSE AND NONINFRINGEMENT. IN NO EVENT SHALL THE
# AUTHORS OR COPYRIGHT HOLDERS BE LIABLE FOR ANY CLAIM, DAMAGES OR OTHER
# LIABILITY, WHETHER IN AN ACTION OF CONTRACT, TORT OR OTHERWISE, ARISING FROM,
# OUT OF OR IN CONNECTION WITH THE SOFTWARE OR THE USE OR OTHER DEALINGS IN THE
# SOFTWARE.
<<<<<<< HEAD
"""The lxp module contains classes and functions to simplify the interaction with ray data (LPF file). \
LPF files contain a set of simulated rays with all their intersections and properties.
=======
"""The lxp module contains classes and function to simplify the interaction with ray data e.g lpf files.

These files contain a set of simulated rays with all their intersections and properties.
>>>>>>> 992e1643
"""

from __future__ import annotations

import os
from typing import Union

import pyvista as pv

import ansys.api.speos.lpf.v2.lpf_file_reader_pb2 as lpf_file_reader__v2__pb2
import ansys.api.speos.lpf.v2.lpf_file_reader_pb2_grpc as lpf_file_reader__v2__pb2_grpc
from ansys.speos.core.project import Project, Speos

ERROR_IDS = [7, 8, 9, 10, 11, 12, 13, 14, 15]
"""Intersection types indicating an error state."""

NO_ERROR_IDS = [0, 1, 2, 3, 4, 5, 6, 16, -7, -6, -5, -5, -4, -3, -2, -1]
"""Intersection types indicating a correct ray state."""


class RayPath:
    """Framework representing a singular ray path.

    Parameters
    ----------
    raypath : ansys.api.speos.lpf.v2.lpf_file_reader__v2__pb2.RayPath
        RayPath object
    sensor_contribution : bool
        Defines if sensor contributions are stored within the data.
        By default ``False``.
    """

    def __init__(
        self, raypath: lpf_file_reader__v2__pb2.RayPath, sensor_contribution: bool = False
    ):
        self._nb_impacts = len(raypath.impacts)
        self._impacts = [[inter.x, inter.y, inter.z] for inter in raypath.impacts]
        self._wl = raypath.wavelengths[0]
        self._body_ids = raypath.body_context_ids
        self._face_ids = raypath.unique_face_ids
        self._last_direction = [
            raypath.lastDirection.x,
            raypath.lastDirection.y,
            raypath.lastDirection.z,
        ]
        self._intersection_type = raypath.interaction_statuses
        if sensor_contribution:
            self._sensor_contribution = [
                {"sensor_id": sc.sensor_id, "position": [sc.coordinates.x, sc.coordinates.y]}
                for sc in raypath.sensor_contributions
            ]
        else:
            self._sensor_contribution = None

    @property
    def nb_impacts(self) -> int:
        """Number of impacts contained in ray path.

        Returns
        -------
        int
            Number of impacts
        """
        return self._nb_impacts

    @property
    def impacts(self) -> list[list[float]]:
        """XYZ coordinates for each impact.

        Returns
        -------
        list[list[float]]
            list containing the impact coordinates [[x0,y0,z0],[x1,y1,z1],...]
        """
        return self._impacts

    @property
    def wl(self) -> float:
        """Wavelength of the ray.

        Returns
        -------
        float
            Wavelength in nm
        """
        return self._wl

    @property
    def body_ids(self) -> list[int]:
        """Body ID of interacted body for each impact.

        Returns
        -------
        list[int]
            List of body IDs for each impact.
        """
        return self._body_ids

    @property
    def face_ids(self) -> list[int]:
        """Face ID of interacted body for each impact.

        Returns
        -------
        list[int]
            List of face IDs for each impact.
        """
        return self._face_ids

    @property
    def last_direction(self) -> list[float]:
        """Last direction of the ray.

        Returns
        -------
        list[float]
            Last direction of the rays as list[x,y,z].
        """
        return self._last_direction

    @property
    def intersection_type(self) -> list[int]:
        """Intersection type of the ray for each impact.

        Returns
        -------
        list[int]
            Intersection type at each impact.

        Notes
        -----
        Available intersection types:

        - StatusAbsorbed = 0
        - StatusSpecularTransmitted = 1
        - StatusGaussianTransmitted = 2
        - StatusLambertianTransmitted = 3
        - StatusVolumicDiffused = 4
        - StatusJustEmitted = 5
        - StatusDiracTransmitted = 6
        - StatusError = 7
        - StatusErrorVolumicBodyNotClosed = 8
        - StatusErrorVolumeConflict = 9
        - StatusError2DTangency = 10
        - StatusError2DIntersect3DWarning = 11
        - StatusErrorNonOpticalMaterial = 12
        - StatusErrorIntersection = 13
        - StatusErrorNonOpticalMaterialAtEmission = 14
        - StatusError3DTextureSupportTangency = 15
        - StatusLast = 16
        - StatusFirst = -7
        - StatusDiracReflected = -6
        - StatusReserved = -5
        - StatusGrinStep = -4
        - StatusLambertianReflected = -3
        - StatusGaussianReflected = -2
        - StatusSpecularReflected = -1
        """
        return self._intersection_type

    @property
    def sensor_contribution(self) -> Union[None, list[dict]]:
<<<<<<< HEAD
        """Provide the sensor contribution information for each sensor.
=======
        """Provide sensor contribution information for each sensor.
>>>>>>> 992e1643

        Returns
        -------
        Union[None, list[dict]]
            If no sensor contribution, None will be returned. If there is sensor contribution, a dictionary with \
            the following information is returned:\
            {“sensor_id”: sc.sensor_id,
            “position”: [sc.coordinates.x, sc.coordinates.y]}
        """
        return self._sensor_contribution

    def get(self, key=""):
<<<<<<< HEAD
        """Method to retrieve any information from the RayPath object.
=======
        """Retrieve any information from RayPath object.
>>>>>>> 992e1643

        Parameters
        ----------
        key : str
            Name of the property.

        Returns
        -------
        property
            Values/content of the associated property.
        """
        data = {k: v.fget(self) for k, v in RayPath.__dict__.items() if isinstance(v, property)}
        if key == "":
            return data
        elif data.get(key):
            return data.get(key)
        else:
            print("Used key: {} not found in key list: {}.".format(key, data.keys()))

    def __str__(self):
        """Create string representation of a RayPath."""
        return str(self.get())


class LightPathFinder:
<<<<<<< HEAD
    """Define an interface to read LPF files.

    LPF files contain a set of simulated rays including their intersections and properties.
=======
    """The Lightpathfinder defines an interface to read lpf files.

    These files contain a set of simulated rays including their intersections and properties.
>>>>>>> 992e1643

    Parameters
    ----------
    speos : ansys.speos.core.speos.Speos
        Speos Session (connected to Speos gRPC server).
    path : str
        Path to the LPF file to be opened.

    """

    def __init__(self, speos: Speos, path: str):
        self.client = speos.client
        """Speos instance client"""
        self._stub = lpf_file_reader__v2__pb2_grpc.LpfFileReader_MonoStub(self.client.channel)
        self.__open(path)
        self._data = self._stub.GetInformation(
            lpf_file_reader__v2__pb2.GetInformation_Request_Mono()
        )
        self._nb_traces = self._data.nb_of_traces
        self._nb_xmps = self._data.nb_of_xmps
        self._has_sensor_contributions = self._data.has_sensor_contributions
        self._sensor_names = self._data.sensor_names
        self._rays = self.__parse_traces()
        self._filtered_rays = []

    @property
    def nb_traces(self) -> int:
<<<<<<< HEAD
        """Number of light paths within LPF data set."""
=======
        """Number of light path's within LPF data set."""
>>>>>>> 992e1643
        return self._nb_traces

    @property
    def nb_xmps(self) -> int:
        """Number of sensors involved within LPF data set."""
        return self._nb_xmps

    @property
    def has_sensor_contributions(self) -> bool:
<<<<<<< HEAD
        """Define if a LPF file contains information regarding the sensor contribution."""
=======
        """Defines if a lpf file contains information regarding the sensor contribution."""
>>>>>>> 992e1643
        return self._has_sensor_contributions

    @property
    def sensor_names(self) -> list[str]:
        """List of involved sensor names."""
        return self._sensor_names

    @property
    def rays(self) -> list[RayPath]:
<<<<<<< HEAD
        """List ray paths within LPF file."""
=======
        """List raypath's within lpf file."""
>>>>>>> 992e1643
        return self._rays

    @property
    def filtered_rays(self) -> list[RayPath]:
<<<<<<< HEAD
        """List of filtered ray paths."""
=======
        """List of filtered ray path's."""
>>>>>>> 992e1643
        return self._filtered_rays

    def __str__(self):
        """Create string representation of LightPathFinder."""
        return str(
            {
                k: v.fget(self)
                for k, v in LightPathFinder.__dict__.items()
                if isinstance(v, property) and "rays" not in k
            }
        )

    def __open(self, path: str):
<<<<<<< HEAD
        """Method to open LPF file.
=======
        """Open lpf file.
>>>>>>> 992e1643

        Parameters
        ----------
        path : str
            Path to file
        """
        self._stub.InitLpfFileName(
            lpf_file_reader__v2__pb2.InitLpfFileName_Request_Mono(lpf_file_uri=path)
        )

    def __parse_traces(self) -> list[RayPath]:
<<<<<<< HEAD
        """Read all ray paths from lpf dataset.
=======
        """
        Read all raypaths from lpf dataset.
>>>>>>> 992e1643

        Returns
        -------
            list[script.RayPath]

        """
        raypaths = []
        for rp in self._stub.Read(lpf_file_reader__v2__pb2.Read_Request_Mono()):
            raypaths.append(RayPath(rp, self._has_sensor_contributions))
        return raypaths

    def __filter_by_last_intersection_types(self, options: list[int], new=True):
<<<<<<< HEAD
        """Filter ray paths based on last intersection types and populates filtered_rays property."""
=======
        """Filter raypaths based on last intersection types and populates filtered_rays property."""
>>>>>>> 992e1643
        if new:
            self._filtered_rays = []
            for ray in self._rays:
                if int(ray.intersection_type[-1]) in options:
                    self._filtered_rays.append(ray)
        else:
            temp_rays = self._filtered_rays
            self._filtered_rays = []
            for ray in temp_rays:
                if int(ray.intersection_type[-1]) in options:
                    self._filtered_rays.append(ray)

    def filter_by_face_ids(self, options: list[int], new=True) -> LightPathFinder:
<<<<<<< HEAD
        """Filter ray paths based on face IDs and populates filtered_rays property.
=======
        """Filter raypaths based on face ids and populates filtered_rays property.
>>>>>>> 992e1643

        Parameters
        ----------
        options : list[int]
            List of face IDs.
        new : bool
            Define if a new filter is created or an existing filter is filtered.

        Returns
        -------
        ansys.speos.core.lxp.LightPathFinder
            LightPathFinder Instance.
        """
        if new:
            self._filtered_rays = []
            for ray in self._rays:
                if any([faceid in options for faceid in ray.face_ids]):
                    self._filtered_rays.append(ray)
        else:
            temp_rays = self._filtered_rays
            self._filtered_rays = []
            for ray in temp_rays:
                if any([faceid in options for faceid in ray.face_ids]):
                    self._filtered_rays.append(ray)
        return self

    def filter_by_body_ids(self, options: list[int], new=True) -> LightPathFinder:
<<<<<<< HEAD
        """Filter ray paths based on body IDs and populates filtered_rays property.
=======
        """Filter raypaths based on body ids and populates filtered_rays property.
>>>>>>> 992e1643

        Parameters
        ----------
        options : list[int]
            List of body IDs.
        new : bool
            Define if a new filter is created or an existing filter is filtered.

        Returns
        -------
        ansys.speos.core.lxp.LightPathFinder
            LightPathFinder Instance.
        """
        if new:
            self._filtered_rays = []
            for ray in self._rays:
                if any([body_id in options for body_id in ray.body_ids]):
                    self._filtered_rays.append(ray)
        else:
            temp_rays = self._filtered_rays
            self._filtered_rays = []
            for ray in temp_rays:
                if any([body_id in options for body_id in ray.body_ids]):
                    self._filtered_rays.append(ray)
        return self

    def filter_error_rays(self) -> LightPathFinder:
<<<<<<< HEAD
        """Filter ray paths and only shows rays in error.
=======
        """Filter raypaths and only shows rays in error.
>>>>>>> 992e1643

        Returns
        -------
        ansys.speos.core.lxp.LightPathFinder
            LightPathFinder Instance.
        """
        self.__filter_by_last_intersection_types(options=ERROR_IDS)
        return self

    def remove_error_rays(self) -> LightPathFinder:
        """Filter rays and only shows rays not in error.

        Returns
        -------
        ansys.speos.core.lxp.LightPathFinder
            LightPathFinder Instance.
        """
        self.__filter_by_last_intersection_types(options=NO_ERROR_IDS)
        return self

    @staticmethod
    def __add_ray_to_pv(plotter: pv.Plotter, ray: RayPath, max_ray_length: float):
        """Add a ray to pyvista plotter.

        Parameters
        ----------
        plotter : pv.Plotter
            Pyvista plotter object to which rays should be added.
        ray : script.RayPath
            RayPath object which contains ray information to be added.
        max_ray_length : float
            Length of the last ray.
        """
        temp = ray.impacts
        if not 7 <= ray.intersection_type[-1] <= 15:
            temp.append(
                [
                    ray.impacts[-1][0] + max_ray_length * ray.last_direction[0],
                    ray.impacts[-1][1] + max_ray_length * ray.last_direction[1],
                    ray.impacts[-1][2] + max_ray_length * ray.last_direction[2],
                ]
            )
        if len(ray.impacts) > 2:
            mesh = pv.MultipleLines(temp)
        else:
            mesh = pv.Line(temp[0], temp[1])
        plotter.add_mesh(mesh, color=wavelength_to_rgb(ray.wl), line_width=2)

    def preview(
        self,
        nb_ray: int = 100,
        max_ray_length: float = 50.0,
        ray_filter: bool = False,
        project: Project = None,
    ) -> LightPathFinder:
<<<<<<< HEAD
        """Method to preview LPF file with pyvista.
=======
        """Preview lpf file with pyvista.
>>>>>>> 992e1643

        Parameters
        ----------
        nb_ray : int
            Number of rays to be visualized.
        max_ray_length : float
            Length of last ray.
        ray_filter : bool
            Boolean to decide if filtered rays or all rays should be shown.
        project : ansys.speos.core.project.Project
            Speos Project/Geometry to be added to pyvista visualisation.

        Returns
        -------
        ansys.speos.core.lxp.LightPathFinder
            LightPathFinder Instance.
        """
        if ray_filter:
            if len(self._filtered_rays) > 0:
                temp_rays = self._filtered_rays
            else:
                print("no filtered rays")
                temp_rays = self._rays
        else:
            temp_rays = self._rays
        if not project:
            plotter = pv.Plotter()
            if nb_ray > len(temp_rays):
                for ray in temp_rays:
                    self.__add_ray_to_pv(plotter, ray, max_ray_length)
            else:
                for i in range(nb_ray):
                    self.__add_ray_to_pv(plotter, temp_rays[i], max_ray_length)
        else:
            plotter = project._create_preview(viz_args={"opacity": 0.5})
            if nb_ray > len(temp_rays):
                for ray in temp_rays:
                    self.__add_ray_to_pv(plotter, ray, max_ray_length)
            else:
                for i in range(nb_ray):
                    self.__add_ray_to_pv(plotter, temp_rays[i], max_ray_length)
        if os.environ.get("DOCUMENTATION_BUILDING", "true") == "true":
            plotter.show(jupyter_backend="html")
        else:
            plotter.show()
        return self


def wavelength_to_rgb(wavelength: float, gamma: float = 0.8) -> [int, int, int, int]:
    """Convert a given wavelength of light to an approximate RGB color value.

<<<<<<< HEAD
    The wavelength must be given in nanometers in the range from 380 nm to 750 nm (789 THz to 400 THz).
    Based on the code from http://www.physics.sfasu.edu/astro/color/spectra.html
=======
    The wavelength must be given in nanometers in the range from 380 nm through 750 nm (789 THz through 400 THz).
    Based on code by Dan Bruton http://www.physics.sfasu.edu/astro/color/spectra.html
>>>>>>> 992e1643

    Parameters
    ----------
    wavelength : float
        Wavelength in nanometer between 380-750 nm
    gamma : float
        Gamma value.
        By default : ``0.8``
    """
    wavelength = float(wavelength)
    if 380 <= wavelength <= 440:
        attenuation = 0.3 + 0.7 * (wavelength - 380) / (440 - 380)
        R = ((-(wavelength - 440) / (440 - 380)) * attenuation) ** gamma
        G = 0.0
        B = (1.0 * attenuation) ** gamma
    elif 440 <= wavelength <= 490:
        R = 0.0
        G = ((wavelength - 440) / (490 - 440)) ** gamma
        B = 1.0
    elif 490 <= wavelength <= 510:
        R = 0.0
        G = 1.0
        B = (-(wavelength - 510) / (510 - 490)) ** gamma
    elif 510 <= wavelength <= 580:
        R = ((wavelength - 510) / (580 - 510)) ** gamma
        G = 1.0
        B = 0.0
    elif 580 <= wavelength <= 645:
        R = 1.0
        G = (-(wavelength - 645) / (645 - 580)) ** gamma
        B = 0.0
    elif 645 <= wavelength <= 750:
        attenuation = 0.3 + 0.7 * (750 - wavelength) / (750 - 645)
        R = (1.0 * attenuation) ** gamma
        G = 0.0
        B = 0.0
    else:
        R = 0.0
        G = 0.0
        B = 0.0
    R *= 255
    G *= 255
    B *= 255
    return [int(R), int(G), int(B), 255]<|MERGE_RESOLUTION|>--- conflicted
+++ resolved
@@ -19,14 +19,10 @@
 # LIABILITY, WHETHER IN AN ACTION OF CONTRACT, TORT OR OTHERWISE, ARISING FROM,
 # OUT OF OR IN CONNECTION WITH THE SOFTWARE OR THE USE OR OTHER DEALINGS IN THE
 # SOFTWARE.
-<<<<<<< HEAD
-"""The lxp module contains classes and functions to simplify the interaction with ray data (LPF file). \
+
+"""The lxp module contains classes and functions to simplify the interaction with ray data (LPF file).
+
 LPF files contain a set of simulated rays with all their intersections and properties.
-=======
-"""The lxp module contains classes and function to simplify the interaction with ray data e.g lpf files.
-
-These files contain a set of simulated rays with all their intersections and properties.
->>>>>>> 992e1643
 """
 
 from __future__ import annotations
@@ -189,11 +185,7 @@
 
     @property
     def sensor_contribution(self) -> Union[None, list[dict]]:
-<<<<<<< HEAD
         """Provide the sensor contribution information for each sensor.
-=======
-        """Provide sensor contribution information for each sensor.
->>>>>>> 992e1643
 
         Returns
         -------
@@ -206,11 +198,7 @@
         return self._sensor_contribution
 
     def get(self, key=""):
-<<<<<<< HEAD
         """Method to retrieve any information from the RayPath object.
-=======
-        """Retrieve any information from RayPath object.
->>>>>>> 992e1643
 
         Parameters
         ----------
@@ -236,15 +224,9 @@
 
 
 class LightPathFinder:
-<<<<<<< HEAD
     """Define an interface to read LPF files.
 
     LPF files contain a set of simulated rays including their intersections and properties.
-=======
-    """The Lightpathfinder defines an interface to read lpf files.
-
-    These files contain a set of simulated rays including their intersections and properties.
->>>>>>> 992e1643
 
     Parameters
     ----------
@@ -272,11 +254,7 @@
 
     @property
     def nb_traces(self) -> int:
-<<<<<<< HEAD
         """Number of light paths within LPF data set."""
-=======
-        """Number of light path's within LPF data set."""
->>>>>>> 992e1643
         return self._nb_traces
 
     @property
@@ -286,11 +264,7 @@
 
     @property
     def has_sensor_contributions(self) -> bool:
-<<<<<<< HEAD
         """Define if a LPF file contains information regarding the sensor contribution."""
-=======
-        """Defines if a lpf file contains information regarding the sensor contribution."""
->>>>>>> 992e1643
         return self._has_sensor_contributions
 
     @property
@@ -300,20 +274,12 @@
 
     @property
     def rays(self) -> list[RayPath]:
-<<<<<<< HEAD
         """List ray paths within LPF file."""
-=======
-        """List raypath's within lpf file."""
->>>>>>> 992e1643
         return self._rays
 
     @property
     def filtered_rays(self) -> list[RayPath]:
-<<<<<<< HEAD
         """List of filtered ray paths."""
-=======
-        """List of filtered ray path's."""
->>>>>>> 992e1643
         return self._filtered_rays
 
     def __str__(self):
@@ -327,11 +293,7 @@
         )
 
     def __open(self, path: str):
-<<<<<<< HEAD
         """Method to open LPF file.
-=======
-        """Open lpf file.
->>>>>>> 992e1643
 
         Parameters
         ----------
@@ -343,12 +305,7 @@
         )
 
     def __parse_traces(self) -> list[RayPath]:
-<<<<<<< HEAD
         """Read all ray paths from lpf dataset.
-=======
-        """
-        Read all raypaths from lpf dataset.
->>>>>>> 992e1643
 
         Returns
         -------
@@ -361,11 +318,7 @@
         return raypaths
 
     def __filter_by_last_intersection_types(self, options: list[int], new=True):
-<<<<<<< HEAD
         """Filter ray paths based on last intersection types and populates filtered_rays property."""
-=======
-        """Filter raypaths based on last intersection types and populates filtered_rays property."""
->>>>>>> 992e1643
         if new:
             self._filtered_rays = []
             for ray in self._rays:
@@ -379,11 +332,7 @@
                     self._filtered_rays.append(ray)
 
     def filter_by_face_ids(self, options: list[int], new=True) -> LightPathFinder:
-<<<<<<< HEAD
         """Filter ray paths based on face IDs and populates filtered_rays property.
-=======
-        """Filter raypaths based on face ids and populates filtered_rays property.
->>>>>>> 992e1643
 
         Parameters
         ----------
@@ -411,11 +360,7 @@
         return self
 
     def filter_by_body_ids(self, options: list[int], new=True) -> LightPathFinder:
-<<<<<<< HEAD
         """Filter ray paths based on body IDs and populates filtered_rays property.
-=======
-        """Filter raypaths based on body ids and populates filtered_rays property.
->>>>>>> 992e1643
 
         Parameters
         ----------
@@ -443,11 +388,7 @@
         return self
 
     def filter_error_rays(self) -> LightPathFinder:
-<<<<<<< HEAD
         """Filter ray paths and only shows rays in error.
-=======
-        """Filter raypaths and only shows rays in error.
->>>>>>> 992e1643
 
         Returns
         -------
@@ -503,11 +444,7 @@
         ray_filter: bool = False,
         project: Project = None,
     ) -> LightPathFinder:
-<<<<<<< HEAD
         """Method to preview LPF file with pyvista.
-=======
-        """Preview lpf file with pyvista.
->>>>>>> 992e1643
 
         Parameters
         ----------
@@ -559,13 +496,8 @@
 def wavelength_to_rgb(wavelength: float, gamma: float = 0.8) -> [int, int, int, int]:
     """Convert a given wavelength of light to an approximate RGB color value.
 
-<<<<<<< HEAD
     The wavelength must be given in nanometers in the range from 380 nm to 750 nm (789 THz to 400 THz).
     Based on the code from http://www.physics.sfasu.edu/astro/color/spectra.html
-=======
-    The wavelength must be given in nanometers in the range from 380 nm through 750 nm (789 THz through 400 THz).
-    Based on code by Dan Bruton http://www.physics.sfasu.edu/astro/color/spectra.html
->>>>>>> 992e1643
 
     Parameters
     ----------
